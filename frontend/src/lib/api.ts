import { invoke, InvokeArgs } from "@tauri-apps/api/core";
import {
  DirEntry,
  EnrichedProject,
  ProjectsResponse,
  RecentChat,
  SearchFilters,
  SearchResult,
  webApi,
} from "./webApi";
import { ProcessStatus } from "@/types";

declare global {
  interface Window {
    pendingToolCallInput?: string;
  }
}

export interface API {
  check_cli_installed(): Promise<boolean>;
  start_session(params: {
    sessionId: string;
    workingDirectory?: string;
    model?: string;
    backendConfig?: {
      api_key: string;
      base_url: string;
      model: string;
    };
    geminiAuth?: {
      method: string;
      api_key?: string;
      vertex_project?: string;
      vertex_location?: string;
    };
  }): Promise<void>;
  send_message(params: {
    sessionId: string;
    message: string;
    conversationHistory: string;
    model?: string;
    backendConfig?: {
      api_key: string;
      base_url: string;
      model: string;
    };
  }): Promise<void>;
  get_process_statuses(): Promise<ProcessStatus[]>;
  kill_process(params: { conversationId: string }): Promise<void>;
  send_tool_call_confirmation_response(params: {
    sessionId: string;
    requestId: number;
    toolCallId: string;
    outcome: string;
  }): Promise<void>;
  execute_confirmed_command(params: { command: string }): Promise<string>;
  generate_conversation_title(params: {
    message: string;
    model?: string;
  }): Promise<string>;
  validate_directory(params: { path: string }): Promise<boolean>;
  is_home_directory(params: { path: string }): Promise<boolean>;
  get_home_directory(): Promise<string>;
  get_parent_directory(params: { path: string }): Promise<string | null>;
  list_directory_contents(params: { path: string }): Promise<DirEntry[]>;
  list_volumes(): Promise<DirEntry[]>;
  get_recent_chats(): Promise<RecentChat[]>;
  search_chats(params: {
    query: string;
    filters?: SearchFilters;
  }): Promise<SearchResult[]>;
  list_projects(params?: {
    limit?: number;
    offset?: number;
  }): Promise<ProjectsResponse>;
  get_project_discussions(params: { projectId: string }): Promise<
    {
      id: string;
      title: string;
      started_at_iso?: string;
      message_count?: number;
    }[]
  >;
  list_enriched_projects(): Promise<EnrichedProject[]>;
  get_project(params: {
    sha256: string;
    externalRootPath: string;
  }): Promise<EnrichedProject>;
}

export type APICommand = keyof API;

<<<<<<< HEAD
// Abstraction layer for API calls
export const api = {
  async invoke<T>(command: string, args?: Record<string, unknown>): Promise<T> {
    if (__WEB__) {
      switch (command) {
        case "check_cli_installed":
          return webApi.check_cli_installed() as Promise<T>;
        case "send_message":
          if (!args) throw new Error("Missing arguments for send_message");
          return webApi.send_message(
            args as {
              sessionId: string;
              message: string;
              conversationHistory: string;
              model?: string;
              backendConfig?: {
                api_key: string;
                base_url: string;
                model: string;
              };
            }
          ) as Promise<T>;
        case "get_process_statuses":
          return webApi.get_process_statuses() as Promise<T>;
        case "kill_process":
          if (!args) throw new Error("Missing arguments for kill_process");
          return webApi.kill_process(
            args as { conversationId: string }
          ) as Promise<T>;
        case "send_tool_call_confirmation_response":
          if (!args)
            throw new Error(
              "Missing arguments for send_tool_call_confirmation_response"
            );
          return webApi.send_tool_call_confirmation_response(
            args as {
              sessionId: string;
              requestId: number;
              toolCallId: string;
              outcome: string;
            }
          ) as Promise<T>;
        case "execute_confirmed_command":
          if (!args)
            throw new Error("Missing arguments for execute_confirmed_command");
          if (!isStringArg(args))
            throw new Error(
              "execute_confirmed_command expects string argument"
            );
          return webApi.execute_confirmed_command(args) as Promise<T>;
        case "generate_conversation_title":
          if (!args)
            throw new Error(
              "Missing arguments for generate_conversation_title"
            );
          if (!isGenerateConversationTitleArgs(args))
            throw new Error(
              "generate_conversation_title expects object with message property"
            );
          return webApi.generate_conversation_title(args) as Promise<T>;
        case "validate_directory":
          if (!args)
            throw new Error("Missing arguments for validate_directory");
          if (!isStringArg(args))
            throw new Error("validate_directory expects string argument");
          return webApi.validate_directory(args) as Promise<T>;
        case "is_home_directory":
          if (!args) throw new Error("Missing arguments for is_home_directory");
          if (!isStringArg(args))
            throw new Error("is_home_directory expects string argument");
          return webApi.is_home_directory(args) as Promise<T>;
        case "get_home_directory":
          return webApi.get_home_directory() as Promise<T>;
        case "get_parent_directory":
          if (!args)
            throw new Error("Missing arguments for get_parent_directory");
          if (!isStringArg(args))
            throw new Error("get_parent_directory expects string argument");
          return webApi.get_parent_directory(args) as Promise<T>;
        case "list_directory_contents":
          console.log(
            "🌐 [API] list_directory_contents called with args:",
            args
          );
          if (!args) {
            console.error(
              "🌐 [API] Missing arguments for list_directory_contents"
            );
            throw new Error("Missing arguments for list_directory_contents");
          }
          if (!isStringArg(args)) {
            console.error(
              "🌐 [API] list_directory_contents expects string argument, got:",
              typeof args,
              args
            );
            throw new Error("list_directory_contents expects string argument");
          }
          console.log(
            "🌐 [API] Calling webApi.list_directory_contents with path:",
            args
          );
          return webApi.list_directory_contents(args) as Promise<T>;
        case "list_volumes":
          return webApi.list_volumes() as Promise<T>;
        case "get_git_info":
          if (!args) throw new Error("Missing arguments for get_git_info");
          const pathArg = typeof args === "string" ? args : (args as any).path;
          if (!pathArg) throw new Error("get_git_info missing path argument");
          return webApi.get_git_info(pathArg) as Promise<T>;
        case "list_projects":
          return webApi.list_projects(args) as Promise<T>;
        case "get_project_discussions":
          if (!args)
            throw new Error("Missing arguments for get_project_discussions");
          if (!isStringArg(args))
            throw new Error("get_project_discussions expects string argument");
          return webApi.get_project_discussions(args) as Promise<T>;
        case "list_enriched_projects":
          return webApi.list_projects_enriched() as Promise<T>;
        case "get_project":
          if (!args) throw new Error("Missing arguments for get_project");
          return webApi.get_project(
            args as { sha256: string; externalRootPath: string }
          ) as Promise<T>;
        case "start_session": {
          if (!args) throw new Error("Missing arguments for start_session");
          const sessionArgs = args as {
            sessionId: string;
            workingDirectory: string;
            model?: string;
            backendConfig?: {
              api_key: string;
              base_url: string;
              model: string;
            };
            geminiAuth?: {
              method: string;
              api_key?: string;
              vertex_project?: string;
              vertex_location?: string;
            };
          };
          return webApi.start_session(
            sessionArgs.sessionId,
            sessionArgs.workingDirectory,
            sessionArgs.model,
            sessionArgs.backendConfig,
            sessionArgs.geminiAuth
          ) as Promise<T>;
        }
        default:
          throw new Error(`Unknown command: ${command}`);
      }
    } else {
      return invoke<T>(command, args);
    }
  },
=======
type APIMethod<T extends APICommand> = API[T];
type APIParameters<T extends APICommand> = API[T] extends (
  ...args: infer P
) => ReturnType<APIMethod<T>>
  ? P
  : never;
type APIReturnType<T extends APICommand> = API[T] extends (
  ...args: APIParameters<T>
) => ReturnType<APIMethod<T>>
  ? ReturnType<APIMethod<T>>
  : never;
>>>>>>> 77bff6f9

export const api = new Proxy(
  {} as {
    [K in APICommand]: (...args: APIParameters<K>) => APIReturnType<K>;
  },
  {
    get<T extends APICommand>(_target: unknown, prop: T) {
      return (args: APIParameters<T>) => {
        if (__WEB__) {
          const fn = webApi[prop] as (
            args: APIParameters<T>
          ) => APIReturnType<T>;
          return fn(args);
        } else {
          return invoke<Awaited<APIReturnType<T>>>(prop, args as InvokeArgs);
        }
      };
    },
  }
);<|MERGE_RESOLUTION|>--- conflicted
+++ resolved
@@ -86,170 +86,11 @@
     sha256: string;
     externalRootPath: string;
   }): Promise<EnrichedProject>;
+  get_git_info(params: { path: string }): Promise<{ branch?: string; status?: string; ahead?: number; behind?: number; }>;
 }
 
 export type APICommand = keyof API;
 
-<<<<<<< HEAD
-// Abstraction layer for API calls
-export const api = {
-  async invoke<T>(command: string, args?: Record<string, unknown>): Promise<T> {
-    if (__WEB__) {
-      switch (command) {
-        case "check_cli_installed":
-          return webApi.check_cli_installed() as Promise<T>;
-        case "send_message":
-          if (!args) throw new Error("Missing arguments for send_message");
-          return webApi.send_message(
-            args as {
-              sessionId: string;
-              message: string;
-              conversationHistory: string;
-              model?: string;
-              backendConfig?: {
-                api_key: string;
-                base_url: string;
-                model: string;
-              };
-            }
-          ) as Promise<T>;
-        case "get_process_statuses":
-          return webApi.get_process_statuses() as Promise<T>;
-        case "kill_process":
-          if (!args) throw new Error("Missing arguments for kill_process");
-          return webApi.kill_process(
-            args as { conversationId: string }
-          ) as Promise<T>;
-        case "send_tool_call_confirmation_response":
-          if (!args)
-            throw new Error(
-              "Missing arguments for send_tool_call_confirmation_response"
-            );
-          return webApi.send_tool_call_confirmation_response(
-            args as {
-              sessionId: string;
-              requestId: number;
-              toolCallId: string;
-              outcome: string;
-            }
-          ) as Promise<T>;
-        case "execute_confirmed_command":
-          if (!args)
-            throw new Error("Missing arguments for execute_confirmed_command");
-          if (!isStringArg(args))
-            throw new Error(
-              "execute_confirmed_command expects string argument"
-            );
-          return webApi.execute_confirmed_command(args) as Promise<T>;
-        case "generate_conversation_title":
-          if (!args)
-            throw new Error(
-              "Missing arguments for generate_conversation_title"
-            );
-          if (!isGenerateConversationTitleArgs(args))
-            throw new Error(
-              "generate_conversation_title expects object with message property"
-            );
-          return webApi.generate_conversation_title(args) as Promise<T>;
-        case "validate_directory":
-          if (!args)
-            throw new Error("Missing arguments for validate_directory");
-          if (!isStringArg(args))
-            throw new Error("validate_directory expects string argument");
-          return webApi.validate_directory(args) as Promise<T>;
-        case "is_home_directory":
-          if (!args) throw new Error("Missing arguments for is_home_directory");
-          if (!isStringArg(args))
-            throw new Error("is_home_directory expects string argument");
-          return webApi.is_home_directory(args) as Promise<T>;
-        case "get_home_directory":
-          return webApi.get_home_directory() as Promise<T>;
-        case "get_parent_directory":
-          if (!args)
-            throw new Error("Missing arguments for get_parent_directory");
-          if (!isStringArg(args))
-            throw new Error("get_parent_directory expects string argument");
-          return webApi.get_parent_directory(args) as Promise<T>;
-        case "list_directory_contents":
-          console.log(
-            "🌐 [API] list_directory_contents called with args:",
-            args
-          );
-          if (!args) {
-            console.error(
-              "🌐 [API] Missing arguments for list_directory_contents"
-            );
-            throw new Error("Missing arguments for list_directory_contents");
-          }
-          if (!isStringArg(args)) {
-            console.error(
-              "🌐 [API] list_directory_contents expects string argument, got:",
-              typeof args,
-              args
-            );
-            throw new Error("list_directory_contents expects string argument");
-          }
-          console.log(
-            "🌐 [API] Calling webApi.list_directory_contents with path:",
-            args
-          );
-          return webApi.list_directory_contents(args) as Promise<T>;
-        case "list_volumes":
-          return webApi.list_volumes() as Promise<T>;
-        case "get_git_info":
-          if (!args) throw new Error("Missing arguments for get_git_info");
-          const pathArg = typeof args === "string" ? args : (args as any).path;
-          if (!pathArg) throw new Error("get_git_info missing path argument");
-          return webApi.get_git_info(pathArg) as Promise<T>;
-        case "list_projects":
-          return webApi.list_projects(args) as Promise<T>;
-        case "get_project_discussions":
-          if (!args)
-            throw new Error("Missing arguments for get_project_discussions");
-          if (!isStringArg(args))
-            throw new Error("get_project_discussions expects string argument");
-          return webApi.get_project_discussions(args) as Promise<T>;
-        case "list_enriched_projects":
-          return webApi.list_projects_enriched() as Promise<T>;
-        case "get_project":
-          if (!args) throw new Error("Missing arguments for get_project");
-          return webApi.get_project(
-            args as { sha256: string; externalRootPath: string }
-          ) as Promise<T>;
-        case "start_session": {
-          if (!args) throw new Error("Missing arguments for start_session");
-          const sessionArgs = args as {
-            sessionId: string;
-            workingDirectory: string;
-            model?: string;
-            backendConfig?: {
-              api_key: string;
-              base_url: string;
-              model: string;
-            };
-            geminiAuth?: {
-              method: string;
-              api_key?: string;
-              vertex_project?: string;
-              vertex_location?: string;
-            };
-          };
-          return webApi.start_session(
-            sessionArgs.sessionId,
-            sessionArgs.workingDirectory,
-            sessionArgs.model,
-            sessionArgs.backendConfig,
-            sessionArgs.geminiAuth
-          ) as Promise<T>;
-        }
-        default:
-          throw new Error(`Unknown command: ${command}`);
-      }
-    } else {
-      return invoke<T>(command, args);
-    }
-  },
-=======
 type APIMethod<T extends APICommand> = API[T];
 type APIParameters<T extends APICommand> = API[T] extends (
   ...args: infer P
@@ -261,7 +102,6 @@
 ) => ReturnType<APIMethod<T>>
   ? ReturnType<APIMethod<T>>
   : never;
->>>>>>> 77bff6f9
 
 export const api = new Proxy(
   {} as {
