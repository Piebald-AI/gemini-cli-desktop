import axios from "axios";
<<<<<<< HEAD
import { GitInfo } from "../types/backend";
=======
import { API } from "./api";
>>>>>>> 77bff6f9

// Create axios client with base URL /api
const apiClient = axios.create({
  baseURL: "/api",
  timeout: 30000, // 30 second timeout
});

<<<<<<< HEAD
// Types matching the server's request/response types
interface StartSessionRequest {
  session_id: string;
  working_directory?: string;
  model?: string;
  backend_config?: {
    api_key: string;
    base_url: string;
    model: string;
  };
  gemini_auth?: {
    method: string;
    api_key?: string;
    vertex_project?: string;
    vertex_location?: string;
  };
}

interface SendMessageRequest {
  session_id: string;
  message: string;
  conversation_history: string;
  model?: string;
  backend_config?: {
    api_key: string;
    base_url: string;
    model: string;
  };
}

interface KillProcessRequest {
  conversation_id: string;
}

interface ToolConfirmationRequest {
  session_id: string;
  request_id: number;
  tool_call_id: string;
  outcome: string;
}

interface ExecuteCommandRequest {
  command: string;
}

interface GenerateTitleRequest {
  message: string;
  model?: string;
}

interface ValidateDirectoryRequest {
  path: string;
}

interface IsHomeDirectoryRequest {
  path: string;
}

interface ListDirectoryRequest {
  path: string;
}

interface GetParentDirectoryRequest {
  path: string;
}

interface GetGitInfoRequest {
  path: string;
}

=======
>>>>>>> 77bff6f9
export interface DirEntry {
  name: string;
  is_directory: boolean;
  full_path: string;
  size?: number;
  modified?: number; // Unix timestamp
  is_symlink?: boolean;
  symlink_target?: string;
  volume_type?:
    | "local_disk"
    | "removable_disk"
    | "network_drive"
    | "cd_drive"
    | "ram_disk"
    | "file_system";
}

interface ProcessStatus {
  conversation_id: string;
  pid: number | null;
  created_at: number;
  is_alive: boolean;
}

// Web API functions that mirror Tauri invoke calls
export const webApi: API = {
  async check_cli_installed(): Promise<boolean> {
    const response = await apiClient.get<boolean>("/check-cli-installed");
    return response.data;
  },

  async start_session(params: {
    sessionId: string;
    workingDirectory?: string;
    model?: string;
    backendConfig?: {
      api_key: string;
      base_url: string;
      model: string;
    };
    geminiAuth?: {
      method: string;
      api_key?: string;
      vertex_project?: string;
      vertex_location?: string;
    };
  }): Promise<void> {
    await apiClient.post("/start-session", params);
  },

  async send_message(params: {
    sessionId: string;
    message: string;
    conversationHistory: string;
    model?: string;
    backendConfig?: {
      api_key: string;
      base_url: string;
      model: string;
    };
  }): Promise<void> {
    await apiClient.post("/send-message", params);
  },

  async get_process_statuses(): Promise<ProcessStatus[]> {
    const response = await apiClient.get<ProcessStatus[]>("/process-statuses");
    return response.data;
  },

  async kill_process(params: { conversationId: string }): Promise<void> {
    await apiClient.post("/kill-process", params);
  },

  async send_tool_call_confirmation_response(params: {
    sessionId: string;
    requestId: number;
    toolCallId: string;
    outcome: string;
  }): Promise<void> {
    await apiClient.post("/tool-confirmation", params);
  },

  async execute_confirmed_command(params: {
    command: string;
  }): Promise<string> {
    const response = await apiClient.post<string>("/execute-command", params);
    return response.data;
  },

  async generate_conversation_title(params: {
    message: string;
    model?: string;
  }): Promise<string> {
    const response = await apiClient.post<string>("/generate-title", params);
    return response.data;
  },

  async validate_directory(params: { path: string }): Promise<boolean> {
    const response = await apiClient.post<boolean>(
      "/validate-directory",
      params
    );
    return response.data;
  },

  async is_home_directory(params: { path: string }): Promise<boolean> {
    const response = await apiClient.post<boolean>(
      "/is-home-directory",
      params
    );
    return response.data;
  },

  async get_home_directory(): Promise<string> {
    const response = await apiClient.get<string>("/get-home-directory");
    return response.data;
  },

  async get_parent_directory(params: { path: string }): Promise<string | null> {
    const response = await apiClient.post<string | null>(
      "/get-parent-directory",
      params
    );
    return response.data;
  },

  async list_directory_contents(params: { path: string }): Promise<DirEntry[]> {
    const response = await apiClient.post<DirEntry[]>(
      "/list-directory",
      params
    );
    return response.data;
  },

  async list_volumes(): Promise<DirEntry[]> {
    const response = await apiClient.get<DirEntry[]>("/list-volumes");
    return response.data;
  },

  async get_git_info(path: string): Promise<GitInfo | null> {
    const request: GetGitInfoRequest = { path };
    const response = await apiClient.post<GitInfo | null>("/get-git-info", request);
    return response.data;
  },

  // Fetch recent chats for web mode via REST endpoint
  async get_recent_chats(): Promise<RecentChat[]> {
    const response = await apiClient.get<RecentChat[]>("/recent-chats");
    return response.data;
  },

  // Search across chats for web mode via REST endpoint
  async search_chats(params: {
    query: string;
    filters?: SearchFilters;
  }): Promise<SearchResult[]> {
    const response = await apiClient.post<SearchResult[]>(
      "/search-chats",
      params
    );
    return response.data;
  },

  async list_projects(params?: {
    limit?: number;
    offset?: number;
  }): Promise<ProjectsResponse> {
    const limit = params?.limit ?? 25;
    const offset = params?.offset ?? 0;
    const response = await apiClient.get<ProjectsResponse>("/projects", {
      params: { limit, offset },
    });
    return response.data;
  },

  async get_project_discussions(params: { projectId: string }): Promise<
    {
      id: string;
      title: string;
      started_at_iso?: string;
      message_count?: number;
    }[]
  > {
    const response = await apiClient.get<
      {
        id: string;
        title: string;
        started_at_iso?: string;
        message_count?: number;
      }[]
    >("/projects/" + params.projectId + "/discussions");
    return response.data;
  },

  async list_enriched_projects(): Promise<EnrichedProject[]> {
    const response =
      await apiClient.get<EnrichedProject[]>("/projects-enriched");
    return response.data;
  },

  async get_project(params: {
    sha256: string;
    externalRootPath: string;
  }): Promise<EnrichedProject> {
    const response = await apiClient.get<EnrichedProject>("/project", {
      params: {
        sha256: params.sha256,
        external_root_path: params.externalRootPath,
      },
    });
    return response.data;
  },
};

export interface RecentChat {
  id: string;
  title: string;
  started_at_iso: string;
  message_count: number;
}

export interface SearchResult {
  chat: RecentChat;
  matches: MessageMatch[];
  relevance_score: number;
}

export interface MessageMatch {
  content_snippet: string;
  line_number: number;
  context_before?: string;
  context_after?: string;
}

export interface SearchFilters {
  date_range?: [string, string]; // ISO strings (start, end)
  project_hash?: string;
  max_results?: number;
}

export interface ProjectListItem {
  id: string;
  title?: string | null;
  status?: "active" | "error" | "unknown";
  createdAt?: string | null;
  updatedAt?: string | null;
  lastActivityAt?: string | null;
  logCount?: number;
}

export interface ProjectsResponse {
  items: ProjectListItem[];
  total: number;
  limit: number;
  offset: number;
}

export interface ProjectMetadata {
  path: string;
  sha256: string;
  friendly_name: string;
  first_used?: string;
  updated_at?: string;
}

export interface EnrichedProject {
  sha256: string;
  root_path: string;
  metadata: ProjectMetadata;
}

// WebSocket event types and management
interface WebSocketEvent<T = unknown> {
  event: string;
  payload: T;
  sequence: number;
}

export class WebSocketManager {
  private ws: WebSocket | null = null;
  private listeners: Map<string, Set<(payload: unknown) => void>> = new Map();
  private reconnectTimeout: number | null = null;
  private reconnectAttempts = 0;
  private maxReconnectAttempts = 5;
  private isConnecting = false;
  private connectionReadyPromise: Promise<void> | null = null;
  private connectionReadyResolve: (() => void) | null = null;

  constructor() {
    this.connect();
  }

  private connect() {
    if (
      this.isConnecting ||
      (this.ws && this.ws.readyState === WebSocket.CONNECTING)
    ) {
      return;
    }

    this.isConnecting = true;

    // Create a promise that resolves when connection is ready
    this.connectionReadyPromise = new Promise((resolve) => {
      this.connectionReadyResolve = resolve;
    });

    // Use current host for WebSocket connection
    const protocol = window.location.protocol === "https:" ? "wss:" : "ws:";
    const wsUrl = `${protocol}//${window.location.host}/api/ws`;

    console.log("🔌 Connecting to WebSocket:", wsUrl);

    this.ws = new WebSocket(wsUrl);

    this.ws.onopen = () => {
      console.log("✅ WebSocket connected");
      this.isConnecting = false;
      this.reconnectAttempts = 0;
      if (this.reconnectTimeout) {
        clearTimeout(this.reconnectTimeout);
        this.reconnectTimeout = null;
      }

      // Resolve the connection ready promise
      if (this.connectionReadyResolve) {
        this.connectionReadyResolve();
        this.connectionReadyResolve = null;
      }
    };

    this.ws.onmessage = (event) => {
      try {
        const wsEvent: WebSocketEvent = JSON.parse(event.data);
        console.log("📨 WebSocket event:", wsEvent.event, wsEvent.payload);

        const eventListeners = this.listeners.get(wsEvent.event);
        if (eventListeners) {
          eventListeners.forEach((listener) => {
            try {
              listener(wsEvent.payload);
            } catch (error) {
              console.error("❌ Error in WebSocket event listener:", error);
            }
          });
        }
      } catch (error) {
        console.error("❌ Failed to parse WebSocket message:", error);
      }
    };

    this.ws.onclose = (event) => {
      console.log("❌ WebSocket disconnected:", event.code, event.reason);
      this.isConnecting = false;
      this.ws = null;

      // Attempt to reconnect if not a normal closure
      if (
        event.code !== 1000 &&
        this.reconnectAttempts < this.maxReconnectAttempts
      ) {
        const delay = Math.min(
          1000 * Math.pow(2, this.reconnectAttempts),
          30000
        );
        console.log(
          `🔄 Reconnecting in ${delay}ms (attempt ${this.reconnectAttempts + 1}/${this.maxReconnectAttempts})`
        );

        this.reconnectTimeout = window.setTimeout(() => {
          this.reconnectAttempts++;
          this.connect();
        }, delay);
      } else if (this.reconnectAttempts >= this.maxReconnectAttempts) {
        console.error("❌ Max reconnection attempts reached");
      }
    };

    this.ws.onerror = (error) => {
      console.error("❌ WebSocket error:", error);
      this.isConnecting = false;
    };
  }

  public async waitForConnection(): Promise<void> {
    if (this.ws && this.ws.readyState === WebSocket.OPEN) {
      return Promise.resolve();
    }

    if (this.connectionReadyPromise) {
      return this.connectionReadyPromise;
    }

    // If no promise exists and not connected, wait a bit and retry
    return new Promise((resolve) => {
      const checkConnection = () => {
        if (this.ws && this.ws.readyState === WebSocket.OPEN) {
          resolve();
        } else if (this.connectionReadyPromise) {
          this.connectionReadyPromise.then(resolve);
        } else {
          setTimeout(checkConnection, 10);
        }
      };
      checkConnection();
    });
  }

  public listen<T>(event: string, callback: (payload: T) => void): () => void {
    if (!this.listeners.has(event)) {
      this.listeners.set(event, new Set());
    }

    const eventListeners = this.listeners.get(event)!;
    // Cast the callback to match the stored type
    const wrappedCallback = (payload: unknown) => callback(payload as T);
    eventListeners.add(wrappedCallback);

    console.log(
      `👂 Added listener for event: ${event} (total: ${eventListeners.size})`
    );

    // Return unsubscribe function
    return () => {
      eventListeners.delete(wrappedCallback);
      if (eventListeners.size === 0) {
        this.listeners.delete(event);
      }
      console.log(`🔇 Removed listener for event: ${event}`);
    };
  }

  public disconnect() {
    if (this.reconnectTimeout) {
      clearTimeout(this.reconnectTimeout);
      this.reconnectTimeout = null;
    }

    this.reconnectAttempts = this.maxReconnectAttempts; // Prevent reconnection

    if (this.ws) {
      this.ws.close(1000, "Manual disconnect");
      this.ws = null;
    }

    this.listeners.clear();
    console.log("🔌 WebSocket disconnected manually");
  }
}

// Global WebSocket manager instance
let wsManager: WebSocketManager | null = null;

export function getWebSocketManager(): WebSocketManager {
  if (!wsManager) {
    wsManager = new WebSocketManager();
  }
  return wsManager;
}

// Web event listener function that mimics Tauri's listen
export async function webListen<T>(
  event: string,
  callback: (event: { payload: T }) => void
): Promise<() => void> {
  const manager = getWebSocketManager();
  return manager.listen(event, (payload: T) => {
    callback({ payload });
  });
}<|MERGE_RESOLUTION|>--- conflicted
+++ resolved
@@ -1,9 +1,6 @@
 import axios from "axios";
-<<<<<<< HEAD
+import { API } from "./api";
 import { GitInfo } from "../types/backend";
-=======
-import { API } from "./api";
->>>>>>> 77bff6f9
 
 // Create axios client with base URL /api
 const apiClient = axios.create({
@@ -11,79 +8,6 @@
   timeout: 30000, // 30 second timeout
 });
 
-<<<<<<< HEAD
-// Types matching the server's request/response types
-interface StartSessionRequest {
-  session_id: string;
-  working_directory?: string;
-  model?: string;
-  backend_config?: {
-    api_key: string;
-    base_url: string;
-    model: string;
-  };
-  gemini_auth?: {
-    method: string;
-    api_key?: string;
-    vertex_project?: string;
-    vertex_location?: string;
-  };
-}
-
-interface SendMessageRequest {
-  session_id: string;
-  message: string;
-  conversation_history: string;
-  model?: string;
-  backend_config?: {
-    api_key: string;
-    base_url: string;
-    model: string;
-  };
-}
-
-interface KillProcessRequest {
-  conversation_id: string;
-}
-
-interface ToolConfirmationRequest {
-  session_id: string;
-  request_id: number;
-  tool_call_id: string;
-  outcome: string;
-}
-
-interface ExecuteCommandRequest {
-  command: string;
-}
-
-interface GenerateTitleRequest {
-  message: string;
-  model?: string;
-}
-
-interface ValidateDirectoryRequest {
-  path: string;
-}
-
-interface IsHomeDirectoryRequest {
-  path: string;
-}
-
-interface ListDirectoryRequest {
-  path: string;
-}
-
-interface GetParentDirectoryRequest {
-  path: string;
-}
-
-interface GetGitInfoRequest {
-  path: string;
-}
-
-=======
->>>>>>> 77bff6f9
 export interface DirEntry {
   name: string;
   is_directory: boolean;
@@ -223,9 +147,8 @@
     return response.data;
   },
 
-  async get_git_info(path: string): Promise<GitInfo | null> {
-    const request: GetGitInfoRequest = { path };
-    const response = await apiClient.post<GitInfo | null>("/get-git-info", request);
+  async get_git_info(params: { path: string }): Promise<{ branch?: string; status?: string; ahead?: number; behind?: number; }> {
+    const response = await apiClient.post<{ branch?: string; status?: string; ahead?: number; behind?: number; }>("/get-git-info", params);
     return response.data;
   },
 
