import React, { useState, useRef, useEffect, useCallback } from "react";
import { Input } from "../ui/input";
import { cn } from "@/lib/utils";
import { useFileSystemNavigation } from "@/hooks/useFileSystemNavigation";
import { FilePickerDropdown } from "./FilePickerDropdown";
import { DirEntry } from "@/lib/webApi";

interface Mention {
  file: string;
  type: "file" | "folder";
}

interface MentionInputProps {
  value: string;
  onChange: (
    event: React.ChangeEvent<HTMLInputElement> | null,
    newValue: string,
    newPlainTextValue: string,
    mentions: Mention[]
  ) => void;
  workingDirectory?: string;
  placeholder?: string;
  disabled?: boolean;
  className?: string;
  onKeyDown?: (event: React.KeyboardEvent) => void;
}

export function MentionInput({
  value,
  onChange,
  workingDirectory = ".",
  placeholder = "Type your message...",
  disabled = false,
  className,
  onKeyDown,
}: MentionInputProps) {
  const [showFilePicker, setShowFilePicker] = useState(false);
  const [atPosition, setAtPosition] = useState<number | null>(null);
  const [extractedMentions, setExtractedMentions] = useState<Mention[]>([]);
  const [searchFilter, setSearchFilter] = useState<string>("");
  const [filteredSelectedIndex, setFilteredSelectedIndex] = useState(0);
  const inputRef = useRef<HTMLInputElement>(null);

  // Initialize file system navigation with working directory
  const [navState, navActions] = useFileSystemNavigation(workingDirectory);

  // Detect @ trigger and show file picker
  const detectAtTrigger = useCallback(
    (inputValue: string, cursorPos: number) => {
      const beforeCursor = inputValue.substring(0, cursorPos);
      const atIndex = beforeCursor.lastIndexOf("@");

      if (atIndex !== -1) {
        const afterAt = beforeCursor.substring(atIndex + 1);
        // Show picker if @ is at start of word (preceded by whitespace or start of string)
        const charBeforeAt = atIndex > 0 ? beforeCursor[atIndex - 1] : " ";
        if (/\s/.test(charBeforeAt) || atIndex === 0) {
          // Only show if there's no space after @ (still building the mention)
          if (!afterAt.includes(" ")) {
            console.log(
              "🔍 [detectAtTrigger] Found @ trigger - afterAt:",
              JSON.stringify(afterAt)
            );

            // Parse the path to find directory and search filter
            const lastSlashIndex = afterAt.lastIndexOf("/");
            if (lastSlashIndex !== -1) {
              const directory = afterAt.substring(0, lastSlashIndex + 1); // Include the trailing slash
              const searchFilter = afterAt.substring(lastSlashIndex + 1);

              // Special case: if search filter is empty and we end with slash,
              // we're actually trying to complete the folder name, not search inside it
              if (searchFilter === "") {
                // Remove the trailing slash and treat the last part as search filter INCLUDING the slash
                const folderPath = afterAt.substring(0, lastSlashIndex);
                const parentSlashIndex = folderPath.lastIndexOf("/");

                if (parentSlashIndex !== -1) {
                  const parentDirectory = folderPath.substring(
                    0,
                    parentSlashIndex + 1
                  );
                  const folderName = folderPath.substring(parentSlashIndex + 1);
                  console.log(
                    "🔍 [detectAtTrigger] Folder completion - parentDirectory:",
                    JSON.stringify(parentDirectory),
                    "folderName:",
                    JSON.stringify(folderName + "/")
                  );
                  return {
                    atIndex,
                    searchText: afterAt,
                    directory: parentDirectory,
                    searchFilter: folderName + "/",
                  };
                } else {
                  // No parent directory, completing folder in root
                  console.log(
                    "🔍 [detectAtTrigger] Root folder completion - folderName:",
                    JSON.stringify(folderPath + "/")
                  );
                  return {
                    atIndex,
                    searchText: afterAt,
                    directory: "",
                    searchFilter: folderPath + "/",
                  };
                }
              } else {
                console.log(
                  "🔍 [detectAtTrigger] File search - directory:",
                  JSON.stringify(directory),
                  "searchFilter:",
                  JSON.stringify(searchFilter)
                );
                return {
                  atIndex,
                  searchText: afterAt,
                  directory,
                  searchFilter,
                };
              }
            } else {
              // No slash, so it's just a search in the current directory
              console.log(
                "🔍 [detectAtTrigger] No slash found, treating as root search:",
                JSON.stringify(afterAt)
              );
              return {
                atIndex,
                searchText: afterAt,
                directory: "",
                searchFilter: afterAt,
              };
            }
          }
        }
      }
      return null;
    },
    []
  );

  // Filter entries based on search text
  const getFilteredEntries = useCallback(() => {
    if (!searchFilter) {
      return navState.entries;
    }

    return navState.entries.filter((entry) => {
      const entryDisplayName = entry.is_directory
        ? `${entry.name}/`
        : entry.name;
      const searchLower = searchFilter.toLowerCase();
      const entryLower = entry.name.toLowerCase();
      const entryDisplayLower = entryDisplayName.toLowerCase();

      // Match against both the raw name and the display name (with slash for directories)
      return (
        entryLower.includes(searchLower) ||
        entryDisplayLower.includes(searchLower)
      );
    });
  }, [navState.entries, searchFilter]);

  // Reset selection when search filter changes or entries change
  useEffect(() => {
    console.log(
      "🔥 [MentionInput] useEffect: Resetting filteredSelectedIndex to 0 due to searchFilter or entries change"
    );
    console.log(
      "🔥 [MentionInput] searchFilter:",
      searchFilter,
      "entries count:",
      navState.entries.length
    );
    setFilteredSelectedIndex(0);
  }, [searchFilter, navState.entries]);

  const handleInputChange = (e: React.ChangeEvent<HTMLInputElement>) => {
    const newValue = e.target.value;
    const cursorPosition = e.target.selectionStart || 0;

    // Detect @ trigger
    const atTrigger = detectAtTrigger(newValue, cursorPosition);

    if (atTrigger !== null) {
      console.log(
        "@ [MentionInput] @ trigger detected at position:",
        atTrigger.atIndex,
        "search text:",
        atTrigger.searchText
      );
      console.log(
        "@ [MentionInput] Current navState entries:",
        navState.entries.length,
        "items"
      );
      console.log("@ [MentionInput] Current path:", navState.currentPath);
      console.log("@ [MentionInput] Loading state:", navState.isLoading);
      console.log("@ [MentionInput] Error state:", navState.error);

      // If this is a fresh @ (no search text), reset to working directory
      if (
        atTrigger.searchText === "" &&
        navState.currentPath !== workingDirectory
      ) {
        console.log(
          "🔥 [MentionInput] Fresh @ detected, resetting to working directory:",
          workingDirectory
        );
        navActions.loadDirectory(workingDirectory);
      }

      // If we have a directory path, navigate to that directory
      if (atTrigger.directory && atTrigger.directory !== "") {
        const targetDir =
          workingDirectory + "/" + atTrigger.directory.replace(/\/$/, ""); // Remove trailing slash
        console.log(
          "🔍 [MentionInput] Directory path detected, navigating to:",
          targetDir
        );
        if (navState.currentPath !== targetDir) {
          navActions.loadDirectory(targetDir);
        }
        // Set the search filter to just the filename part
        setSearchFilter(atTrigger.searchFilter || "");
      } else {
        // No directory, just search in current directory
        setSearchFilter(atTrigger.searchFilter || atTrigger.searchText);
      }

      console.log("🔥 [MentionInput] Setting @ trigger state");
      setAtPosition(atTrigger.atIndex);
      setShowFilePicker(true);
      setFilteredSelectedIndex(0);
    } else {
      setShowFilePicker(false);
      setAtPosition(null);
      setSearchFilter("");
      setFilteredSelectedIndex(0);
    }

    // Extract mentions from the value (for future file reading integration)

    const mentions = extractMentionsFromValue(newValue);
<<<<<<< HEAD
=======

    console.log("🔥 [MentionInput] Extracted mentions:", mentions);

>>>>>>> 2c645643
    setExtractedMentions(mentions);

    onChange(e, newValue, newValue, mentions);
  };

  const addMentionToInput = useCallback(
    (entry: DirEntry, closePicker = true) => {
      console.log(
        "🔥 [MentionInput] addMentionToInput called with entry:",
        entry.name,
        "closePicker:",
        closePicker
      );

      if (atPosition === null) {
        console.log(
          "🔥 [MentionInput] addMentionToInput early return - missing atPosition"
        );
        return;
      }

      const beforeAt = value.substring(0, atPosition);
      // Use value.length as fallback instead of relying on inputRef.current.selectionStart
      const cursorPosition = inputRef.current?.selectionStart || value.length;
      const afterAtAndMention = value.substring(cursorPosition);

      // Find the existing mention text (everything after @ until space or end)
      const afterAtPos = value.substring(atPosition + 1);
      const spaceIndex = afterAtPos.indexOf(" ");
      const existingMentionText =
        spaceIndex === -1 ? afterAtPos : afterAtPos.substring(0, spaceIndex);

      console.log(
        "🔥 [MentionInput] Existing mention text:",
        existingMentionText
      );

      const mentionText = entry.is_directory ? `${entry.name}/` : entry.name;

      // Determine if we're completing a partial match or continuing a path
      let newMentionText;

      if (existingMentionText.length === 0) {
        // No existing mention, just use the entry name
        newMentionText = mentionText;
      } else {
        // Check if the existing text exactly matches the selected entry
        // This handles the case where user types "@.folder/" and presses Enter on ".folder"
        if (existingMentionText === mentionText) {
          // Exact match - user has already typed the complete name, don't duplicate
          newMentionText = mentionText;
        } else {
          // Check if we're completing a partial match (e.g., ".gi" -> ".git")
          // or continuing a path (e.g., ".git/" -> ".git/hooks")
          const lastSlashIndex = existingMentionText.lastIndexOf("/");

          if (lastSlashIndex === existingMentionText.length - 1) {
            // Existing text ends with slash, we're continuing a path
            newMentionText = `${existingMentionText}${mentionText}`;
          } else {
            // No trailing slash, we're completing a partial match
            // Replace the partial match with the full entry name
            if (lastSlashIndex !== -1) {
              // There's a path before the partial match
              const pathPrefix = existingMentionText.substring(
                0,
                lastSlashIndex + 1
              );
              newMentionText = `${pathPrefix}${mentionText}`;
            } else {
              // No path, just replace the entire partial match
              newMentionText = mentionText;
            }
          }
        }
      }

      // Only add space after mention if it's not a folder (folders end with / and shouldn't have space)
      const addSpace = !newMentionText.endsWith("/");
      const newValue = addSpace
        ? `${beforeAt}@${newMentionText} ${afterAtAndMention}`
        : `${beforeAt}@${newMentionText}${afterAtAndMention}`;

      console.log(
        "🔥 [MentionInput] Building mention - existing:",
        existingMentionText,
        "entry:",
        mentionText,
        "final:",
        newMentionText
      );
      console.log("🔥 [MentionInput] New value:", newValue);

      // Create new mention object with the full path
      const newMention: Mention = {
        file: entry.full_path,
        type: entry.is_directory ? "folder" : "file",
      };

      // Replace the last mention if we're continuing a path, otherwise add new
      const updatedMentions = closePicker
        ? [...extractedMentions, newMention]
        : [newMention];
      setExtractedMentions(updatedMentions);

      console.log("🔥 [MentionInput] Calling onChange");
      onChange(null, newValue, newValue, updatedMentions);

      if (closePicker) {
        console.log("🔥 [MentionInput] Closing file picker");
        setShowFilePicker(false);
        setAtPosition(null);
        // Focus back to input
        console.log("🔥 [MentionInput] Setting timeout to focus input");
        setTimeout(() => inputRef.current?.focus(), 0);
      } else {
        console.log("🔥 [MentionInput] Keeping picker open");
      }
    },
    [atPosition, value, extractedMentions, onChange]
  );

  const handleFileSelection = useCallback(
    (entry: DirEntry) => {
      console.log(
        "🔥 [MentionInput] handleFileSelection called with entry:",
        entry.name,
        "type:",
        entry.is_directory ? "directory" : "file"
      );
      addMentionToInput(entry, true); // Always close picker for regular selection
    },
    [addMentionToInput]
  );

  const handleKeyDown = (e: React.KeyboardEvent) => {
    if (showFilePicker && !navState.isLoading) {
      const filteredEntries = getFilteredEntries();
      const selectedEntry = filteredEntries[filteredSelectedIndex];

      if (e.key === "ArrowDown") {
        e.preventDefault();
        console.log("🔥 [MentionInput] ArrowDown pressed");
        if (
          filteredEntries.length > 0 &&
          filteredSelectedIndex < filteredEntries.length - 1
        ) {
          const newIndex = filteredSelectedIndex + 1;
          console.log(
            "🔥 [MentionInput] Setting filteredSelectedIndex to:",
            newIndex
          );
          setFilteredSelectedIndex(newIndex);
        } else {
          console.log(
            "🔥 [MentionInput] ArrowDown blocked - at end or no entries"
          );
        }
        return;
      } else if (e.key === "ArrowUp") {
        e.preventDefault();
        console.log("🔥 [MentionInput] ArrowUp pressed");
        if (filteredSelectedIndex > 0) {
          const newIndex = filteredSelectedIndex - 1;
          console.log(
            "🔥 [MentionInput] Setting filteredSelectedIndex to:",
            newIndex
          );
          setFilteredSelectedIndex(newIndex);
        } else {
          console.log("🔥 [MentionInput] ArrowUp blocked - at start");
        }
        return;
      } else if (e.key === "Enter") {
        e.preventDefault();
        console.log("🔥 [MentionInput] Enter pressed");
        if (selectedEntry) {
          console.log(
            "⌨️ [MentionInput] Enter: Selecting item:",
            selectedEntry.name,
            "type:",
            selectedEntry.is_directory ? "directory" : "file"
          );
          console.log("🔥 [MentionInput] About to call handleFileSelection");
          handleFileSelection(selectedEntry);
          console.log("🔥 [MentionInput] handleFileSelection completed");
        } else {
          console.log("🔥 [MentionInput] Enter pressed but no selectedEntry");
        }
        return;
      } else if (e.key === "Tab") {
        e.preventDefault();
        console.log("🔥 [MentionInput] Tab pressed");

        if (selectedEntry) {
          const filteredEntries = getFilteredEntries();
          const hasDirectories = filteredEntries.some(
            (entry) => entry.is_directory
          );

          console.log(
            "🎯 [MentionInput] Smart Tab logic - hasDirectories:",
            hasDirectories,
            "selectedEntry.is_directory:",
            selectedEntry.is_directory
          );

          if (selectedEntry.is_directory && hasDirectories) {
            // There are directories to navigate into, so navigate
            console.log(
              "⌨️ [MentionInput] Tab: Adding folder to mentions AND navigating to directory:",
              selectedEntry.name
            );

            // First, add the folder to mentions (but keep picker open)
            console.log(
              "🔥 [MentionInput] About to call addMentionToInput with closePicker=false"
            );
            addMentionToInput(selectedEntry, false);

            // Then navigate into the folder
            console.log(
              "🔥 [MentionInput] About to call navigateToFolder to show contents"
            );
            navActions.navigateToFolder(selectedEntry.name);
            console.log("🔥 [MentionInput] Clearing search filter");
            setSearchFilter(""); // Clear search when navigating
            console.log(
              "🔥 [MentionInput] Resetting filteredSelectedIndex to 0"
            );
            setFilteredSelectedIndex(0);
            console.log(
              "🔥 [MentionInput] Tab completed - added mention and navigated"
            );
          } else {
            // No directories to navigate into, or selected item is a file - behave like Enter
            console.log(
              "⌨️ [MentionInput] Tab: No directories to navigate, selecting item like Enter:",
              selectedEntry.name
            );
            console.log("🔥 [MentionInput] About to call handleFileSelection");
            handleFileSelection(selectedEntry);
            console.log("🔥 [MentionInput] Tab selection completed");
          }
        } else {
          console.log("🔥 [MentionInput] Tab pressed but no selectedEntry");
        }
        return;
      } else if (e.key === "Escape") {
        e.preventDefault();
        console.log("🔥 [MentionInput] Escape pressed");
        setShowFilePicker(false);
        setAtPosition(null);
        setSearchFilter("");
        setFilteredSelectedIndex(0);
        return;
      }
    }

    onKeyDown?.(e);
  };

  const handleItemClick = useCallback(
    (entry: DirEntry) => {
      console.log(
        "🔥 [MentionInput] handleItemClick called with entry:",
        entry.name,
        "type:",
        entry.is_directory ? "directory" : "file"
      );

      if (entry.is_directory) {
        // Navigate into directory
        console.log("📁 [MentionInput] Navigating to directory:", entry.name);
        console.log(
          "🔥 [MentionInput] About to call navigateToFolder from click"
        );
        navActions.navigateToFolder(entry.name);
        console.log("🔥 [MentionInput] Clearing search filter from click");
        setSearchFilter(""); // Clear search when navigating
        console.log(
          "🔥 [MentionInput] Resetting filteredSelectedIndex to 0 from click"
        );
        setFilteredSelectedIndex(0);
      } else {
        // Select file
        console.log("📄 [MentionInput] Selecting file:", entry.name);
        console.log(
          "🔥 [MentionInput] About to call handleFileSelection from click"
        );
        handleFileSelection(entry);
      }
    },
    [handleFileSelection, navActions]
  );

  return (
    <div className={cn("relative", className)}>
      {/* File picker dropdown */}
      {showFilePicker && (
        <FilePickerDropdown
          entries={getFilteredEntries()}
          selectedIndex={filteredSelectedIndex}
          isLoading={navState.isLoading}
          error={navState.error}
          onItemClick={handleItemClick}
          searchFilter={searchFilter}
        />
      )}

      {/* Input component */}
      <Input
        ref={inputRef}
        value={value}
        onChange={handleInputChange}
        onKeyDown={handleKeyDown}
        placeholder={placeholder}
        disabled={disabled}
      />
    </div>
  );
}

// Helper function to extract mentions from input value
const extractMentionsFromValue = (value: string): Mention[] => {
  const mentions: Mention[] = [];

  const mentionRegex = /@([^\s]+)/g;

  let match;
  let _matchCount = 0;

  while ((match = mentionRegex.exec(value)) !== null) {
    _matchCount++;
    const mentionText = match[1];

    // Determine if it's a folder (ends with /) or file
    const isFolder = mentionText.endsWith("/");

    const mentionObj = {
      file: mentionText,
      type: isFolder ? "folder" : "file",
    } as Mention;

    mentions.push(mentionObj);
  }

  return mentions;
};<|MERGE_RESOLUTION|>--- conflicted
+++ resolved
@@ -244,12 +244,6 @@
     // Extract mentions from the value (for future file reading integration)
 
     const mentions = extractMentionsFromValue(newValue);
-<<<<<<< HEAD
-=======
-
-    console.log("🔥 [MentionInput] Extracted mentions:", mentions);
-
->>>>>>> 2c645643
     setExtractedMentions(mentions);
 
     onChange(e, newValue, newValue, mentions);
