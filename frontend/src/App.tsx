import { useState, useRef, useCallback, useMemo, useEffect } from "react";
import { Routes, Route, Outlet, Navigate } from "react-router-dom";
import { api } from "./lib/api";
import { AppSidebar } from "./components/layout/AppSidebar";
import { MessageInputBar } from "./components/conversation/MessageInputBar";
import { AppHeader } from "./components/layout/AppHeader";
import { CustomTitleBar } from "./components/layout/CustomTitleBar";
import { CliWarnings } from "./components/common/CliWarnings";
import { DirectoryPanel } from "./components/common/DirectoryPanel";
import { SidebarInset } from "./components/ui/sidebar";
import { ConversationContext } from "./contexts/ConversationContext";
import {
  BackendProvider,
  useApiConfig,
  useBackend,
} from "./contexts/BackendContext";
import { getBackendText } from "./utils/backendText";
import { HomeDashboard } from "./pages/HomeDashboard";
import ProjectsPage from "./pages/Projects";
import ProjectDetailPage from "./pages/ProjectDetail";
import { McpServersPage } from "./pages/McpServersPage";

// Hooks
import { useConversationManager } from "./hooks/useConversationManager";
import { useProcessManager } from "./hooks/useProcessManager";
import { useMessageHandler } from "./hooks/useMessageHandler";
import { useToolCallConfirmation } from "./hooks/useToolCallConfirmation";
import { useConversationEvents } from "./hooks/useConversationEvents";
import { useCliInstallation } from "./hooks/useCliInstallation";
import { CliIO } from "./types";
import "./index.css";

function RootLayoutContent() {
  const [selectedModel, setSelectedModel] =
    useState<string>("gemini-2.5-flash");
  const [cliIOLogs, setCliIOLogs] = useState<CliIO[]>([]);
  const messagesContainerRef = useRef<HTMLDivElement>(null);
  const [sidebarOpen, setSidebarOpen] = useState(true);
  const [directoryPanelOpen, setDirectoryPanelOpen] = useState(false);
  const [workingDirectory, setWorkingDirectory] = useState<string>(".");
  const [sessionWorkingDirectories, setSessionWorkingDirectories] = useState<
    Map<string, string>
  >(new Map());

  // Get the current working directory (default fallback)
  useEffect(() => {
    const getCurrentWorkingDirectory = async () => {
      console.log("🏠 [App] Initializing default working directory...");
      try {
        const cwd = await api.get_home_directory();
        console.log("🏠 [App] Got home directory from API:", cwd);
        setWorkingDirectory(cwd);
      } catch (error) {
        console.warn(
          "🏠 [App] Failed to get working directory, using current directory:",
          error
        );
        setWorkingDirectory(".");
      }
    };
    getCurrentWorkingDirectory();
  }, []);

  // Use backend context instead of local state
  const { apiConfig } = useApiConfig();
  const { selectedBackend, state: backendState } = useBackend();

  // Set document title based on selected backend
  useEffect(() => {
    const backendText = getBackendText(selectedBackend);
    document.title = backendText.desktopName;
  }, [selectedBackend]);

  // Custom hooks for cleaner code
  const isCliInstalled = useCliInstallation(selectedBackend);

  const {
    conversations,
    activeConversation,
    currentConversation,
    setActiveConversation,
    updateConversation,
    createNewConversation,
  } = useConversationManager();

  const { processStatuses, fetchProcessStatuses, handleKillProcess } =
    useProcessManager();

  const {
    confirmationRequests,
    setConfirmationRequests,
    handleConfirmToolCall,
  } = useToolCallConfirmation({
    activeConversation,
    updateConversation,
  });

  const { setupEventListenerForConversation } = useConversationEvents(
    setCliIOLogs,
    setConfirmationRequests,
    updateConversation
  );

  const { input, handleInputChange, handleSendMessage } = useMessageHandler({
    activeConversation,
    conversations,
    selectedModel,
    isCliInstalled,
    updateConversation,
    createNewConversation,
    setActiveConversation,
    setupEventListenerForConversation,
    fetchProcessStatuses,
  });

  // Update working directory when active conversation changes
  useEffect(() => {
    if (activeConversation) {
      const sessionWd = sessionWorkingDirectories.get(activeConversation);
      if (sessionWd) {
        console.log(
          "🏠 [App] Using session working directory for",
          activeConversation,
          ":",
          sessionWd
        );
        setWorkingDirectory(sessionWd);
      } else {
        console.log(
          "🏠 [App] No session working directory found, using default"
        );
      }
    }
  }, [activeConversation, sessionWorkingDirectories]);

  const handleConversationSelect = useCallback(
    (conversationId: string) => {
      setActiveConversation(conversationId);
      setupEventListenerForConversation(conversationId);
    },
    [setActiveConversation, setupEventListenerForConversation]
  );

  const handleModelChange = useCallback((model: string) => {
    setSelectedModel(model);
  }, []);

  const startNewConversation = useCallback(
    async (title: string, workingDirectory?: string): Promise<string> => {
      const convId = Date.now().toString();
      createNewConversation(convId, title, [], false);
      setActiveConversation(convId);

      // Store working directory for this session
      if (workingDirectory) {
        console.log(
          "🏠 [App] Storing working directory for session",
          convId,
          ":",
          workingDirectory
        );
        setSessionWorkingDirectories(
          (prev) => new Map(prev.set(convId, workingDirectory))
        );
      }

      if (workingDirectory) {
        console.log("Debug - apiConfig:", apiConfig);
        console.log("Debug - selectedBackend:", selectedBackend);

        let backendConfig;
        let geminiAuth;

        // For Qwen backend, pass full backend_config
        // For Gemini backend, pass geminiAuth with the appropriate configuration
        if (selectedBackend === "qwen") {
          // Always ensure backend_config is set for Qwen to trigger qwen CLI
          backendConfig = {
            // Tauri auto-converts to backend_config
            api_key: apiConfig?.api_key || "", // Empty string if OAuth
            base_url: apiConfig?.base_url || "https://openrouter.ai/api/v1",
            model: apiConfig?.model || selectedModel,
          };
        } else if (selectedBackend === "gemini") {
          const geminiConfig = backendState.configs.gemini;
          geminiAuth = {
            // Tauri auto-converts to gemini_auth
            method: geminiConfig.authMethod,
            api_key:
              geminiConfig.authMethod === "gemini-api-key"
                ? geminiConfig.apiKey
                : undefined,
            vertex_project:
              geminiConfig.authMethod === "vertex-ai"
                ? geminiConfig.vertexProject
                : undefined,
            vertex_location:
              geminiConfig.authMethod === "vertex-ai"
                ? geminiConfig.vertexLocation
                : undefined,
          };
        }

        await api.start_session({
          sessionId: convId,
          workingDirectory,
          model: selectedModel,
          backendConfig,
          geminiAuth,
        });
      }

      await setupEventListenerForConversation(convId);
      return convId;
    },
    [
      selectedModel,
      selectedBackend,
      apiConfig,
      backendState.configs.gemini,
      createNewConversation,
      setActiveConversation,
      setupEventListenerForConversation,
      setSessionWorkingDirectories,
    ]
  );

  const toggleDirectoryPanel = useCallback(() => {
    setDirectoryPanelOpen((prev) => !prev);
  }, []);

  // Auto-close directory panel when active conversation ends
  useEffect(() => {
    if (!activeConversation && directoryPanelOpen) {
      setDirectoryPanelOpen(false);
    }
  }, [activeConversation, directoryPanelOpen]);

  return (
    <AppSidebar
      conversations={conversations}
      activeConversation={activeConversation}
      processStatuses={processStatuses}
      onConversationSelect={handleConversationSelect}
      onKillProcess={handleKillProcess}
      onModelChange={handleModelChange}
      open={sidebarOpen}
      onOpenChange={setSidebarOpen}
    >
      <SidebarInset>
        <AppHeader
          onDirectoryPanelToggle={toggleDirectoryPanel}
          isDirectoryPanelOpen={directoryPanelOpen}
          hasActiveConversation={!!activeConversation}
        />

        <div className="flex-1 flex bg-background min-h-0 h-full">
          {/* Main content area */}
          <div className="flex-1 flex flex-col min-w-0 h-full">
            <CliWarnings
              selectedModel={selectedModel}
              isCliInstalled={isCliInstalled}
            />

            <ConversationContext.Provider
              value={useMemo(
                () => ({
                  conversations,
                  activeConversation,
                  currentConversation,
                  input,
                  isCliInstalled,
                  messagesContainerRef,
                  cliIOLogs,
                  handleInputChange,
                  handleSendMessage,
                  selectedModel,
                  startNewConversation,
                  handleConfirmToolCall,
                  confirmationRequests,
                }),
                [
                  conversations,
                  activeConversation,
                  currentConversation,
                  input,
                  isCliInstalled,
                  messagesContainerRef,
                  cliIOLogs,
                  handleInputChange,
                  handleSendMessage,
                  selectedModel,
                  startNewConversation,
                  handleConfirmToolCall,
                  confirmationRequests,
                ]
              )}
            >
              <Outlet />
            </ConversationContext.Provider>

            {activeConversation &&
              processStatuses.find(
                (status) =>
                  status.conversation_id === activeConversation &&
                  status.is_alive
              ) && (
                <>
                  {console.log(
                    "📝 [App] Rendering MessageInputBar with workingDirectory:",
                    workingDirectory
                  )}
                  <MessageInputBar
                    input={input}
                    isCliInstalled={isCliInstalled}
                    cliIOLogs={cliIOLogs}
                    handleInputChange={handleInputChange}
                    handleSendMessage={handleSendMessage}
                    workingDirectory={workingDirectory}
                  />
                </>
              )}
          </div>

<<<<<<< HEAD
          {activeConversation &&
            processStatuses.find(
              (status) =>
                status.conversation_id === activeConversation && status.is_alive
            ) && (
              <>
                <MessageInputBar
                  input={input}
                  isCliInstalled={isCliInstalled}
                  cliIOLogs={cliIOLogs}
                  handleInputChange={handleInputChange}
                  handleSendMessage={handleSendMessage}
                  workingDirectory={workingDirectory}
                />
              </>
            )}
=======
          {/* Directory Panel */}
          {directoryPanelOpen && activeConversation && (
            <DirectoryPanel
              workingDirectory={workingDirectory}
              onDirectoryChange={(path) => {
                console.log("📁 [App] Directory changed to:", path);
                // Optionally update working directory or perform other actions
              }}
              className="w-80 flex-shrink-0"
            />
          )}
>>>>>>> 2c645643
        </div>
      </SidebarInset>
    </AppSidebar>
  );
}

function RootLayout() {
  return (
    <BackendProvider>
      <div className="h-screen w-full">
        <CustomTitleBar />
        <div className="w-full h-full">
          <RootLayoutContent />
        </div>
      </div>
    </BackendProvider>
  );
}

function App() {
  return (
    <Routes>
      <Route element={<RootLayout />}>
        <Route index element={<HomeDashboard />} />
        <Route path="projects" element={<ProjectsPage />} />
        <Route path="projects/:id" element={<ProjectDetailPage />} />
        <Route path="mcp" element={<McpServersPage />} />
        <Route path="*" element={<Navigate to="/" replace />} />
      </Route>
    </Routes>
  );
}

export default App;<|MERGE_RESOLUTION|>--- conflicted
+++ resolved
@@ -322,24 +322,6 @@
               )}
           </div>
 
-<<<<<<< HEAD
-          {activeConversation &&
-            processStatuses.find(
-              (status) =>
-                status.conversation_id === activeConversation && status.is_alive
-            ) && (
-              <>
-                <MessageInputBar
-                  input={input}
-                  isCliInstalled={isCliInstalled}
-                  cliIOLogs={cliIOLogs}
-                  handleInputChange={handleInputChange}
-                  handleSendMessage={handleSendMessage}
-                  workingDirectory={workingDirectory}
-                />
-              </>
-            )}
-=======
           {/* Directory Panel */}
           {directoryPanelOpen && activeConversation && (
             <DirectoryPanel
@@ -351,7 +333,6 @@
               className="w-80 flex-shrink-0"
             />
           )}
->>>>>>> 2c645643
         </div>
       </SidebarInset>
     </AppSidebar>
