--- conflicted
+++ resolved
@@ -442,33 +442,6 @@
     state: &State<AppState>,
 ) -> AppResult<()> {
     let req = request.into_inner();
-<<<<<<< HEAD
-=======
-    println!(
-        "🎯 [SESSION-REQUEST] Received start_session request for: {}",
-        req.session_id
-    );
-    println!(
-        "🎯 [SESSION-REQUEST] Working directory: {:?}",
-        req.working_directory
-    );
-    println!("🎯 [SESSION-REQUEST] Model: {:?}", req.model);
-    println!(
-        "🎯 [SESSION-REQUEST] Backend config present: {}",
-        req.backend_config.is_some()
-    );
-    println!(
-        "🎯 [SESSION-REQUEST] Gemini auth present: {}",
-        req.gemini_auth.is_some()
-    );
-    if let Some(ref auth) = req.gemini_auth {
-        println!(
-            "🔔 YOLO-DEBUG Server: Received gemini_auth: method={}, yolo={:?}",
-            auth.method, auth.yolo
-        );
-    }
-
->>>>>>> 39d82089
     let backend = state.backend.lock().await;
 
     // If working_directory is provided, initialize a session with that directory
