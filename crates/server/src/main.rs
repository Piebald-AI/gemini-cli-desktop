--- conflicted
+++ resolved
@@ -289,7 +289,12 @@
     path: String,
 }
 
-<<<<<<< HEAD
+#[derive(Serialize, Deserialize)]
+#[serde(rename_all = "camelCase")]
+struct GetGitInfoRequest {
+    path: String,
+}
+
 #[derive(Debug)]
 pub struct AnyhowResponder(pub AnyhowError);
 
@@ -321,13 +326,6 @@
 
 pub type AppResult<T> = std::result::Result<T, AnyhowResponder>;
 
-=======
-#[derive(Serialize, Deserialize)]
-struct GetGitInfoRequest {
-    path: String,
-}
-
->>>>>>> 4d4b8176
 /// Serves the frontend for Gemini Desktop from the embedded built files.
 #[get("/<path..>")]
 fn index(path: PathBuf) -> Result<(ContentType, &'static [u8]), Status> {
