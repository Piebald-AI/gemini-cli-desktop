use anyhow::Result;
use ignore::WalkBuilder;
use serde::{Deserialize, Serialize};
use std::fs;
use std::path::Path;
use tokio::process::Command;

#[derive(Debug, Serialize, Deserialize, Clone, PartialEq)]
#[serde(rename_all = "snake_case")]
pub enum VolumeType {
    LocalDisk,
    RemovableDisk,
    NetworkDrive,
    CdDrive,
    RamDisk,
    FileSystem,
}

#[derive(Debug, Serialize, Deserialize, Clone)]
pub struct DirEntry {
    pub name: String,
    pub is_directory: bool,
    pub full_path: String,
    pub size: Option<u64>,
    pub modified: Option<u64>,
    pub is_symlink: bool,
    pub symlink_target: Option<String>,
    pub volume_type: Option<VolumeType>,
}

<<<<<<< HEAD
pub async fn validate_directory(path: String) -> Result<bool> {
=======
#[derive(Debug, Serialize, Deserialize, Clone)]
pub struct GitInfo {
    pub current_directory: String,
    pub branch: String,
    pub status: String,
    pub is_clean: bool,
    pub has_uncommitted_changes: bool,
    pub has_untracked_files: bool,
}

pub async fn validate_directory(path: String) -> BackendResult<bool> {
>>>>>>> 4d4b8176
    let path = Path::new(&path);
    Ok(path.exists() && path.is_dir())
}

pub async fn is_home_directory(path: String) -> Result<bool> {
    let home = std::env::var("HOME")
        .or_else(|_| std::env::var("USERPROFILE"))
        .unwrap_or_else(|_| ".".to_string());

    let home_path = Path::new(&home);
    let check_path = Path::new(&path);

    Ok(home_path == check_path)
}

pub async fn get_home_directory() -> Result<String> {
    let home = std::env::var("HOME")
        .or_else(|_| std::env::var("USERPROFILE"))
        .unwrap_or_else(|_| ".".to_string());
    Ok(home)
}

pub async fn get_parent_directory(path: String) -> Result<Option<String>> {
    let path = Path::new(&path);
    Ok(path.parent().map(|p| p.to_string_lossy().to_string()))
}

pub async fn list_directory_contents(path: String) -> Result<Vec<DirEntry>> {
    let mut entries = Vec::new();
    let dir_path = Path::new(&path);

    if !dir_path.exists() || !dir_path.is_dir() {
        return Ok(entries);
    }

    let read_dir = std::fs::read_dir(dir_path)?;

    for entry in read_dir {
        let entry = entry?;
        let metadata = entry.metadata()?;
        let file_name = entry.file_name().to_string_lossy().to_string();
        let full_path = entry.path().to_string_lossy().to_string();

        let modified = metadata
            .modified()
            .ok()
            .and_then(|time| time.duration_since(std::time::UNIX_EPOCH).ok())
            .map(|duration| duration.as_secs());

        let size = if metadata.is_file() {
            Some(metadata.len())
        } else {
            None
        };

        let is_symlink = metadata.is_symlink();
        let symlink_target = if is_symlink {
            std::fs::read_link(entry.path())
                .ok()
                .map(|p| p.to_string_lossy().to_string())
        } else {
            None
        };

        entries.push(DirEntry {
            name: file_name,
            is_directory: metadata.is_dir(),
            full_path,
            size,
            modified,
            is_symlink,
            symlink_target,
            volume_type: None,
        });
    }

    entries.sort_by(|a, b| match (a.is_directory, b.is_directory) {
        (true, false) => std::cmp::Ordering::Less,
        (false, true) => std::cmp::Ordering::Greater,
        _ => a.name.to_lowercase().cmp(&b.name.to_lowercase()),
    });

    Ok(entries)
}

pub async fn list_files_recursive(
    path: String,
    max_depth: Option<usize>,
) -> Result<Vec<DirEntry>> {
    let mut entries = Vec::new();
    let root_path = Path::new(&path);

    if !root_path.exists() || !root_path.is_dir() {
        return Ok(entries);
    }

    let effective_max_depth = max_depth.unwrap_or(2);

    // Use the ignore crate's WalkBuilder for proper gitignore support
    let mut builder = WalkBuilder::new(root_path);
    builder
        .max_depth(Some(effective_max_depth))
        .git_ignore(true) // Respect .gitignore files
        .git_global(true) // Respect global git ignore
        .git_exclude(true) // Respect .git/info/exclude
        .hidden(true) // Hide hidden files/directories (like .git)
        .parents(true); // Respect gitignore files in parent directories

    // Collect entries using the ignore crate
    for result in builder.build() {
        match result {
            Ok(entry) => {
                let entry_path = entry.path();

                // Skip the root directory itself
                if entry_path == root_path {
                    continue;
                }

                let metadata = match entry_path.metadata() {
                    Ok(metadata) => metadata,
                    Err(_) => continue, // Skip files we can't read metadata for
                };

                let file_name = entry_path
                    .file_name()
                    .unwrap_or_default()
                    .to_string_lossy()
                    .to_string();
                let full_path = entry_path.to_string_lossy().to_string();

                let modified = metadata
                    .modified()
                    .ok()
                    .and_then(|time| time.duration_since(std::time::UNIX_EPOCH).ok())
                    .map(|duration| duration.as_secs());

                let size = if metadata.is_file() {
                    Some(metadata.len())
                } else {
                    None
                };

                let is_symlink = metadata.is_symlink();
                let symlink_target = if is_symlink {
                    fs::read_link(entry_path)
                        .ok()
                        .map(|p| p.to_string_lossy().to_string())
                } else {
                    None
                };

                entries.push(DirEntry {
                    name: file_name,
                    is_directory: metadata.is_dir(),
                    full_path,
                    size,
                    modified,
                    is_symlink,
                    symlink_target,
                    volume_type: None,
                });
            }
            Err(_) => continue, // Skip entries we can't read
        }
    }

    // Sort entries: directories first, then files, alphabetically within each group
    entries.sort_by(|a, b| match (a.is_directory, b.is_directory) {
        (true, false) => std::cmp::Ordering::Less,
        (false, true) => std::cmp::Ordering::Greater,
        _ => a.name.to_lowercase().cmp(&b.name.to_lowercase()),
    });

    Ok(entries)
}

pub async fn list_volumes() -> Result<Vec<DirEntry>> {
    let mut volumes = Vec::new();

    #[cfg(windows)]
    {
        use std::os::windows::process::CommandExt;
        use std::process::Command;

        let output = Command::new("wmic")
            .args(["logicaldisk", "get", "name,volumename,drivetype,size"])
            .creation_flags(0x08000000) // CREATE_NO_WINDOW
            .output()?;

        let stdout = String::from_utf8_lossy(&output.stdout);
        for line in stdout.lines().skip(1) {
            let parts: Vec<&str> = line.split_whitespace().collect();
            if !parts.is_empty() {
                let drive_letter = parts[0];
                let drive_type = parts
                    .get(1)
                    .and_then(|s| s.parse::<u32>().ok())
                    .unwrap_or(0);

                let volume_type = match drive_type {
                    2 => VolumeType::RemovableDisk,
                    3 => VolumeType::LocalDisk,
                    4 => VolumeType::NetworkDrive,
                    5 => VolumeType::CdDrive,
                    6 => VolumeType::RamDisk,
                    _ => VolumeType::LocalDisk,
                };

                let volume_name = parts.get(2..).map(|p| p.join(" ")).unwrap_or_default();
                let display_name = if volume_name.is_empty() {
                    drive_letter.to_string()
                } else {
                    format!("{volume_name} ({drive_letter})")
                };

                volumes.push(DirEntry {
                    name: display_name,
                    is_directory: true,
                    full_path: format!("{drive_letter}\\"),
                    size: None,
                    modified: None,
                    is_symlink: false,
                    symlink_target: None,
                    volume_type: Some(volume_type),
                });
            }
        }
    }

    #[cfg(not(windows))]
    {
        volumes.push(DirEntry {
            name: "Root (/)".to_string(),
            is_directory: true,
            full_path: "/".to_string(),
            size: None,
            modified: None,
            is_symlink: false,
            symlink_target: None,
            volume_type: Some(VolumeType::FileSystem),
        });

        if let Ok(home) = std::env::var("HOME") {
            volumes.push(DirEntry {
                name: "Home".to_string(),
                is_directory: true,
                full_path: home,
                size: None,
                modified: None,
                is_symlink: false,
                symlink_target: None,
                volume_type: Some(VolumeType::FileSystem),
            });
        }
    }

    Ok(volumes)
}

pub async fn get_git_info(directory: String) -> BackendResult<Option<GitInfo>> {
    let path = Path::new(&directory);
    if !path.exists() || !path.is_dir() {
        return Ok(None);
    }

    // Check if this is a git repository by looking for .git directory
    let git_dir = path.join(".git");
    if !git_dir.exists() {
        return Ok(None);
    }

    let current_directory = path.to_string_lossy().to_string();

    // Get current branch
    let branch_output = Command::new("git")
        .arg("branch")
        .arg("--show-current")
        .current_dir(path)
        .output()
        .await;

    let branch = if let Ok(output) = branch_output {
        if output.status.success() {
            String::from_utf8_lossy(&output.stdout).trim().to_string()
        } else {
            // Fallback to symbolic-ref if branch --show-current fails
            let symbolic_ref_output = Command::new("git")
                .arg("symbolic-ref")
                .arg("--short")
                .arg("HEAD")
                .current_dir(path)
                .output()
                .await;

            if let Ok(ref_output) = symbolic_ref_output {
                if ref_output.status.success() {
                    String::from_utf8_lossy(&ref_output.stdout)
                        .trim()
                        .to_string()
                } else {
                    "HEAD".to_string() // Detached HEAD state
                }
            } else {
                "unknown".to_string()
            }
        }
    } else {
        "unknown".to_string()
    };

    // Get git status
    let status_output = Command::new("git")
        .arg("status")
        .arg("--porcelain")
        .arg("--branch")
        .current_dir(path)
        .output()
        .await;

    let (status, is_clean, has_uncommitted_changes, has_untracked_files) =
        if let Ok(output) = status_output {
            if output.status.success() {
                let status_text = String::from_utf8_lossy(&output.stdout);
                let lines: Vec<&str> = status_text.lines().collect();

                // Parse the status output
                let mut has_changes = false;
                let mut has_untracked = false;

                for line in &lines {
                    if line.starts_with("##") {
                        // Branch line - we don't need to store this for now
                    } else if !line.is_empty() {
                        // File status line
                        if line.starts_with("??") {
                            has_untracked = true;
                        } else {
                            has_changes = true;
                        }
                    }
                }

                let is_clean = !has_changes && !has_untracked;
                let status_desc = if is_clean {
                    "clean".to_string()
                } else {
                    let mut parts = Vec::new();
                    if has_changes {
                        parts.push("modified files");
                    }
                    if has_untracked {
                        parts.push("untracked files");
                    }
                    parts.join(", ")
                };

                (status_desc, is_clean, has_changes, has_untracked)
            } else {
                ("unknown".to_string(), false, false, false)
            }
        } else {
            ("unknown".to_string(), false, false, false)
        };

    Ok(Some(GitInfo {
        current_directory,
        branch,
        status,
        is_clean,
        has_uncommitted_changes,
        has_untracked_files,
    }))
}

#[cfg(test)]
mod tests {
    use super::*;
    use std::fs;
    use std::io::Write;
    use std::time::{SystemTime, UNIX_EPOCH};
    use tempfile::{NamedTempFile, TempDir};

    #[test]
    fn test_volume_type_serialization() {
        let volume_types = vec![
            VolumeType::LocalDisk,
            VolumeType::RemovableDisk,
            VolumeType::NetworkDrive,
            VolumeType::CdDrive,
            VolumeType::RamDisk,
            VolumeType::FileSystem,
        ];

        for volume_type in volume_types {
            let json = serde_json::to_string(&volume_type).unwrap();
            let deserialized: VolumeType = serde_json::from_str(&json).unwrap();
            assert_eq!(volume_type, deserialized);
        }
    }

    #[test]
    fn test_dir_entry_creation() {
        let entry = DirEntry {
            name: "test_file.txt".to_string(),
            is_directory: false,
            full_path: "/path/to/test_file.txt".to_string(),
            size: Some(1024),
            modified: Some(1640995200), // 2022-01-01 00:00:00 UTC
            is_symlink: false,
            symlink_target: None,
            volume_type: None,
        };

        assert_eq!(entry.name, "test_file.txt");
        assert!(!entry.is_directory);
        assert_eq!(entry.full_path, "/path/to/test_file.txt");
        assert_eq!(entry.size, Some(1024));
        assert_eq!(entry.modified, Some(1640995200));
        assert!(!entry.is_symlink);
        assert!(entry.symlink_target.is_none());
        assert!(entry.volume_type.is_none());
    }

    #[test]
    fn test_dir_entry_serialization() {
        let entry = DirEntry {
            name: "test".to_string(),
            is_directory: true,
            full_path: "/test".to_string(),
            size: None,
            modified: Some(123456789),
            is_symlink: false,
            symlink_target: None,
            volume_type: Some(VolumeType::LocalDisk),
        };

        let json = serde_json::to_string(&entry).unwrap();
        let deserialized: DirEntry = serde_json::from_str(&json).unwrap();

        assert_eq!(entry.name, deserialized.name);
        assert_eq!(entry.is_directory, deserialized.is_directory);
        assert_eq!(entry.full_path, deserialized.full_path);
        assert_eq!(entry.size, deserialized.size);
        assert_eq!(entry.modified, deserialized.modified);
        assert_eq!(entry.is_symlink, deserialized.is_symlink);
        assert_eq!(entry.symlink_target, deserialized.symlink_target);
    }

    #[tokio::test]
    async fn test_validate_directory_existing() {
        let temp_dir = TempDir::new().unwrap();
        let dir_path = temp_dir.path().to_string_lossy().to_string();

        let result = validate_directory(dir_path).await;
        assert!(result.is_ok());
        assert!(result.unwrap());
    }

    #[tokio::test]
    async fn test_validate_directory_nonexistent() {
        let result = validate_directory("/path/that/does/not/exist".to_string()).await;
        assert!(result.is_ok());
        assert!(!result.unwrap());
    }

    #[tokio::test]
    async fn test_validate_directory_file() {
        let mut temp_file = NamedTempFile::new().unwrap();
        writeln!(temp_file, "test content").unwrap();
        let file_path = temp_file.path().to_string_lossy().to_string();

        let result = validate_directory(file_path).await;
        assert!(result.is_ok());
        assert!(!result.unwrap()); // Should be false because it's a file, not a directory
    }

    #[tokio::test]
    async fn test_get_home_directory() {
        let result = get_home_directory().await;
        assert!(result.is_ok());
        let home = result.unwrap();
        assert!(!home.is_empty());

        // Should be either HOME or USERPROFILE environment variable
        let expected = std::env::var("HOME")
            .or_else(|_| std::env::var("USERPROFILE"))
            .unwrap_or_else(|_| ".".to_string());
        assert_eq!(home, expected);
    }

    #[tokio::test]
    async fn test_is_home_directory() {
        let home = get_home_directory().await.unwrap();

        let result = is_home_directory(home.clone()).await;
        assert!(result.is_ok());
        assert!(result.unwrap());

        // Test with a non-home directory
        let result = is_home_directory("/definitely/not/home".to_string()).await;
        assert!(result.is_ok());
        assert!(!result.unwrap());
    }

    #[tokio::test]
    async fn test_get_parent_directory() {
        // Test normal path
        let result = get_parent_directory("/path/to/file".to_string()).await;
        assert!(result.is_ok());
        let parent = result.unwrap();
        assert!(parent.is_some());

        #[cfg(windows)]
        {
            // On Windows, the path handling might be different
            let parent_path = parent.unwrap();
            assert!(parent_path.contains("path"));
        }
        #[cfg(not(windows))]
        {
            assert_eq!(parent.unwrap(), "/path/to");
        }
    }

    #[tokio::test]
    async fn test_get_parent_directory_root() {
        let result = get_parent_directory("/".to_string()).await;
        assert!(result.is_ok());
        let parent = result.unwrap();
        assert!(parent.is_none()); // Root has no parent
    }

    #[tokio::test]
    async fn test_list_directory_contents() {
        let temp_dir = TempDir::new().unwrap();
        let dir_path = temp_dir.path();

        // Create test files and subdirectories
        let file_path = dir_path.join("test_file.txt");
        fs::write(&file_path, "test content").unwrap();

        let subdir_path = dir_path.join("test_subdir");
        fs::create_dir(&subdir_path).unwrap();

        let result = list_directory_contents(dir_path.to_string_lossy().to_string()).await;
        assert!(result.is_ok());

        let entries = result.unwrap();
        assert_eq!(entries.len(), 2);

        // Check that directory comes before file (directories are sorted first)
        let dir_entry = &entries[0];
        let file_entry = &entries[1];

        assert!(dir_entry.is_directory);
        assert_eq!(dir_entry.name, "test_subdir");
        assert!(dir_entry.full_path.ends_with("test_subdir"));
        assert!(dir_entry.size.is_none());
        assert!(!dir_entry.is_symlink);

        assert!(!file_entry.is_directory);
        assert_eq!(file_entry.name, "test_file.txt");
        assert!(file_entry.full_path.ends_with("test_file.txt"));
        assert_eq!(file_entry.size, Some("test content".len() as u64));
        assert!(!file_entry.is_symlink);
    }

    #[tokio::test]
    async fn test_list_directory_contents_empty() {
        let temp_dir = TempDir::new().unwrap();
        let dir_path = temp_dir.path().to_string_lossy().to_string();

        let result = list_directory_contents(dir_path).await;
        assert!(result.is_ok());

        let entries = result.unwrap();
        assert!(entries.is_empty());
    }

    #[tokio::test]
    async fn test_list_directory_contents_nonexistent() {
        let result = list_directory_contents("/path/that/does/not/exist".to_string()).await;
        assert!(result.is_ok());

        let entries = result.unwrap();
        assert!(entries.is_empty());
    }

    #[tokio::test]
    async fn test_list_directory_contents_sorting() {
        let temp_dir = TempDir::new().unwrap();
        let dir_path = temp_dir.path();

        // Create files and directories with names that test sorting
        fs::write(dir_path.join("z_file.txt"), "content").unwrap();
        fs::write(dir_path.join("a_file.txt"), "content").unwrap();
        fs::create_dir(dir_path.join("z_dir")).unwrap();
        fs::create_dir(dir_path.join("a_dir")).unwrap();

        let result = list_directory_contents(dir_path.to_string_lossy().to_string()).await;
        assert!(result.is_ok());

        let entries = result.unwrap();
        assert_eq!(entries.len(), 4);

        // Directories should come first, then files, both sorted alphabetically
        assert!(entries[0].is_directory && entries[0].name == "a_dir");
        assert!(entries[1].is_directory && entries[1].name == "z_dir");
        assert!(!entries[2].is_directory && entries[2].name == "a_file.txt");
        assert!(!entries[3].is_directory && entries[3].name == "z_file.txt");
    }

    #[tokio::test]
    async fn test_list_directory_contents_case_insensitive_sorting() {
        let temp_dir = TempDir::new().unwrap();
        let dir_path = temp_dir.path();

        // Create files with different cases
        fs::write(dir_path.join("Apple.txt"), "content").unwrap();
        fs::write(dir_path.join("banana.txt"), "content").unwrap();
        fs::write(dir_path.join("Cherry.txt"), "content").unwrap();

        let result = list_directory_contents(dir_path.to_string_lossy().to_string()).await;
        assert!(result.is_ok());

        let entries = result.unwrap();
        assert_eq!(entries.len(), 3);

        // Should be sorted case-insensitively: Apple, banana, Cherry
        assert_eq!(entries[0].name, "Apple.txt");
        assert_eq!(entries[1].name, "banana.txt");
        assert_eq!(entries[2].name, "Cherry.txt");
    }

    #[tokio::test]
    async fn test_list_directory_modified_time() {
        let temp_dir = TempDir::new().unwrap();
        let file_path = temp_dir.path().join("test_file.txt");
        fs::write(&file_path, "test content").unwrap();

        let result = list_directory_contents(temp_dir.path().to_string_lossy().to_string()).await;
        assert!(result.is_ok());

        let entries = result.unwrap();
        assert_eq!(entries.len(), 1);

        let entry = &entries[0];
        assert!(entry.modified.is_some());

        // Modified time should be recent (within the last minute)
        let now = SystemTime::now()
            .duration_since(UNIX_EPOCH)
            .unwrap()
            .as_secs();
        let modified = entry.modified.unwrap();
        assert!(now - modified < 60, "Modified time should be recent");
    }

    #[tokio::test]
    async fn test_list_volumes() {
        let result = list_volumes().await;
        assert!(result.is_ok());

        let volumes = result.unwrap();
        assert!(!volumes.is_empty()); // Should have at least one volume/filesystem

        for volume in &volumes {
            assert!(volume.is_directory);
            assert!(volume.volume_type.is_some());
            assert!(!volume.name.is_empty());
            assert!(!volume.full_path.is_empty());
        }

        #[cfg(not(windows))]
        {
            // On Unix systems, should have at least root
            let has_root = volumes.iter().any(|v| v.full_path == "/");
            assert!(has_root, "Should have root filesystem");
        }
    }

    #[test]
    fn test_volume_type_windows_mapping() {
        // Test the Windows drive type mapping
        let test_cases = vec![
            (2, VolumeType::RemovableDisk),
            (3, VolumeType::LocalDisk),
            (4, VolumeType::NetworkDrive),
            (5, VolumeType::CdDrive),
            (6, VolumeType::RamDisk),
            (999, VolumeType::LocalDisk), // Unknown type should default to LocalDisk
        ];

        for (drive_type, expected) in test_cases {
            let volume_type = match drive_type {
                2 => VolumeType::RemovableDisk,
                3 => VolumeType::LocalDisk,
                4 => VolumeType::NetworkDrive,
                5 => VolumeType::CdDrive,
                6 => VolumeType::RamDisk,
                _ => VolumeType::LocalDisk,
            };
            assert_eq!(volume_type, expected);
        }
    }

    #[test]
    fn test_dir_entry_clone() {
        let entry = DirEntry {
            name: "test".to_string(),
            is_directory: false,
            full_path: "/test".to_string(),
            size: Some(100),
            modified: Some(123456),
            is_symlink: true,
            symlink_target: Some("/real/target".to_string()),
            volume_type: Some(VolumeType::LocalDisk),
        };

        let cloned = entry.clone();
        assert_eq!(entry.name, cloned.name);
        assert_eq!(entry.is_directory, cloned.is_directory);
        assert_eq!(entry.full_path, cloned.full_path);
        assert_eq!(entry.size, cloned.size);
        assert_eq!(entry.modified, cloned.modified);
        assert_eq!(entry.is_symlink, cloned.is_symlink);
        assert_eq!(entry.symlink_target, cloned.symlink_target);
    }

    #[test]
    fn test_volume_type_debug_display() {
        let volume_types = vec![
            VolumeType::LocalDisk,
            VolumeType::RemovableDisk,
            VolumeType::NetworkDrive,
            VolumeType::CdDrive,
            VolumeType::RamDisk,
            VolumeType::FileSystem,
        ];

        for volume_type in volume_types {
            let debug_str = format!("{:?}", volume_type);
            assert!(!debug_str.is_empty());
        }
    }

    #[test]
    fn test_dir_entry_debug_display() {
        let entry = DirEntry {
            name: "debug_test".to_string(),
            is_directory: true,
            full_path: "/debug/test".to_string(),
            size: None,
            modified: Some(987654321),
            is_symlink: false,
            symlink_target: None,
            volume_type: Some(VolumeType::FileSystem),
        };

        let debug_str = format!("{:?}", entry);
        assert!(debug_str.contains("debug_test"));
        assert!(debug_str.contains("/debug/test"));
        assert!(debug_str.contains("987654321"));
    }

    #[tokio::test]
    async fn test_hierarchical_gitignore_retroactive_filtering() {
        let temp_dir = TempDir::new().unwrap();
        let root_path = temp_dir.path();

        // Initialize a git repository for the ignore crate to work properly
        std::process::Command::new("git")
            .args(&["init"])
            .current_dir(root_path)
            .output()
            .expect("Failed to initialize git repo");

        // Create directory structure:
        // root/
        //   ├── .gitignore (ignores "*.log")
        //   ├── file1.txt
        //   ├── file1.log
        //   └── frontend/
        //       ├── .gitignore (ignores "dist")
        //       ├── src/
        //       │   └── main.js
        //       └── dist/
        //           └── bundle.js

        // Create root .gitignore
        fs::write(root_path.join(".gitignore"), "*.log\n").unwrap();

        // Create files
        fs::write(root_path.join("file1.txt"), "content").unwrap();
        fs::write(root_path.join("file1.log"), "log content").unwrap();

        // Create frontend directory structure
        let frontend_dir = root_path.join("frontend");
        fs::create_dir(&frontend_dir).unwrap();
        fs::write(frontend_dir.join(".gitignore"), "dist\n").unwrap();

        let src_dir = frontend_dir.join("src");
        fs::create_dir(&src_dir).unwrap();
        fs::write(src_dir.join("main.js"), "console.log('hello')").unwrap();

        let dist_dir = frontend_dir.join("dist");
        fs::create_dir(&dist_dir).unwrap();
        fs::write(dist_dir.join("bundle.js"), "minified code").unwrap();

        // Run list_files_recursive
        let result = list_files_recursive(root_path.to_string_lossy().to_string(), Some(3)).await;
        assert!(result.is_ok());

        let entries = result.unwrap();
        let entry_paths: Vec<&str> = entries.iter().map(|e| e.name.as_str()).collect();

        // Should include:
        assert!(entry_paths.contains(&"file1.txt"));
        assert!(entry_paths.contains(&"frontend"));
        assert!(entry_paths.contains(&"src"));
        assert!(entry_paths.contains(&"main.js"));

        // Should NOT include (filtered by gitignore):
        assert!(!entry_paths.contains(&"file1.log")); // Filtered by root .gitignore
        assert!(!entry_paths.contains(&"dist")); // Filtered by frontend/.gitignore
        assert!(!entry_paths.contains(&"bundle.js")); // Inside ignored dist directory
    }

    #[tokio::test]
    async fn test_gitignore_hierarchy_pattern_scope() {
        let temp_dir = TempDir::new().unwrap();
        let root_path = temp_dir.path();

        // Initialize git repo
        std::process::Command::new("git")
            .args(&["init"])
            .current_dir(root_path)
            .output()
            .expect("Failed to initialize git repo");

        // Create structure:
        // root/
        //   ├── temp.txt (should be kept)
        //   └── subdir/
        //       ├── .gitignore (ignores "temp.txt")
        //       └── temp.txt (should be ignored)

        fs::write(root_path.join("temp.txt"), "root temp file").unwrap();

        let subdir = root_path.join("subdir");
        fs::create_dir(&subdir).unwrap();
        fs::write(subdir.join(".gitignore"), "temp.txt\n").unwrap();
        fs::write(subdir.join("temp.txt"), "subdir temp file").unwrap();

        let result = list_files_recursive(root_path.to_string_lossy().to_string(), Some(2)).await;
        assert!(result.is_ok());

        let entries = result.unwrap();
        let full_paths: Vec<&str> = entries.iter().map(|e| e.full_path.as_str()).collect();

        // Root temp.txt should be included
        assert!(
            full_paths
                .iter()
                .any(|path| path.ends_with("temp.txt") && path.contains("root")
                    || !path.contains("subdir"))
        );

        // Subdir temp.txt should be excluded
        assert!(
            !full_paths
                .iter()
                .any(|path| path.ends_with("temp.txt") && path.contains("subdir"))
        );

        // Subdir itself should be included
        assert!(full_paths.iter().any(|path| path.ends_with("subdir")));
    }

    #[tokio::test]
    async fn test_nested_gitignore_cascade() {
        let temp_dir = TempDir::new().unwrap();
        let root_path = temp_dir.path();

        // Initialize git repo
        std::process::Command::new("git")
            .args(&["init"])
            .current_dir(root_path)
            .output()
            .expect("Failed to initialize git repo");

        // Create deeply nested structure with multiple .gitignore files
        // root/
        //   ├── .gitignore (ignores "*.tmp")
        //   ├── level1/
        //   │   ├── .gitignore (ignores "secret*")
        //   │   ├── file.tmp (ignored by root)
        //   │   ├── secret.txt (ignored by level1)
        //   │   ├── public.txt
        //   │   └── level2/
        //   │       ├── .gitignore (ignores "cache/")
        //   │       ├── file.tmp (ignored by root)
        //   │       ├── secret.log (ignored by level1)
        //   │       ├── normal.txt
        //   │       └── cache/
        //   │           └── data.json (ignored by level2)

        // Create root .gitignore
        fs::write(root_path.join(".gitignore"), "*.tmp\n").unwrap();

        // Create level1
        let level1 = root_path.join("level1");
        fs::create_dir(&level1).unwrap();
        fs::write(level1.join(".gitignore"), "secret*\n").unwrap();
        fs::write(level1.join("file.tmp"), "temp").unwrap();
        fs::write(level1.join("secret.txt"), "secret").unwrap();
        fs::write(level1.join("public.txt"), "public").unwrap();

        // Create level2
        let level2 = level1.join("level2");
        fs::create_dir(&level2).unwrap();
        fs::write(level2.join(".gitignore"), "cache/\n").unwrap();
        fs::write(level2.join("file.tmp"), "temp2").unwrap();
        fs::write(level2.join("secret.log"), "secret log").unwrap();
        fs::write(level2.join("normal.txt"), "normal").unwrap();

        // Create cache directory
        let cache = level2.join("cache");
        fs::create_dir(&cache).unwrap();
        fs::write(cache.join("data.json"), "cached data").unwrap();

        let result = list_files_recursive(root_path.to_string_lossy().to_string(), Some(4)).await;
        assert!(result.is_ok());

        let entries = result.unwrap();
        let entry_names: Vec<&str> = entries.iter().map(|e| e.name.as_str()).collect();

        // Should include:
        assert!(entry_names.contains(&"level1"));
        assert!(entry_names.contains(&"public.txt"));
        assert!(entry_names.contains(&"level2"));
        assert!(entry_names.contains(&"normal.txt"));

        // Should NOT include:
        assert!(!entry_names.contains(&"file.tmp")); // Ignored by root *.tmp
        assert!(!entry_names.contains(&"secret.txt")); // Ignored by level1 secret*
        assert!(!entry_names.contains(&"secret.log")); // Ignored by level1 secret*
        assert!(!entry_names.contains(&"cache")); // Ignored by level2 cache/
        assert!(!entry_names.contains(&"data.json")); // Inside ignored cache directory
    }

    #[test]
    fn test_ignore_crate_basic_functionality() {
        let temp_dir = TempDir::new().unwrap();
        let root_path = temp_dir.path();

        // Create a simple directory structure
        fs::write(root_path.join("included.txt"), "content").unwrap();
        fs::write(root_path.join("README.md"), "readme").unwrap();

        // Create a subdirectory
        let sub_dir = root_path.join("subdir");
        fs::create_dir(&sub_dir).unwrap();
        fs::write(sub_dir.join("nested.txt"), "nested content").unwrap();

        // Use WalkBuilder to traverse
        let mut builder = WalkBuilder::new(root_path);
        builder.max_depth(Some(2));

        let mut found_files = Vec::new();
        for result in builder.build() {
            if let Ok(entry) = result {
                if entry.path() != root_path {
                    found_files.push(entry.path().to_string_lossy().to_string());
                }
            }
        }

        // Should find all files since there's no .gitignore
        assert!(found_files.len() >= 3); // At least the files we created
    }

    // Property-based tests using proptest
    #[cfg(feature = "proptest")]
    mod proptest_tests {
        use super::*;
        use proptest::prelude::*;

        proptest! {
            #[test]
            fn test_validate_directory_with_random_paths(path in "\\PC*") {
                let rt = tokio::runtime::Runtime::new().unwrap();
                let result = rt.block_on(validate_directory(path));
                // Should never panic, always return a result
                assert!(result.is_ok());
            }

            #[test]
            fn test_get_parent_directory_with_random_paths(path in "\\PC*") {
                let rt = tokio::runtime::Runtime::new().unwrap();
                let result = rt.block_on(get_parent_directory(path));
                // Should never panic, always return a result
                assert!(result.is_ok());
            }
        }
    }
}<|MERGE_RESOLUTION|>--- conflicted
+++ resolved
@@ -28,9 +28,6 @@
     pub volume_type: Option<VolumeType>,
 }
 
-<<<<<<< HEAD
-pub async fn validate_directory(path: String) -> Result<bool> {
-=======
 #[derive(Debug, Serialize, Deserialize, Clone)]
 pub struct GitInfo {
     pub current_directory: String,
@@ -41,8 +38,7 @@
     pub has_untracked_files: bool,
 }
 
-pub async fn validate_directory(path: String) -> BackendResult<bool> {
->>>>>>> 4d4b8176
+pub async fn validate_directory(path: String) -> Result<bool> {
     let path = Path::new(&path);
     Ok(path.exists() && path.is_dir())
 }
@@ -303,7 +299,7 @@
     Ok(volumes)
 }
 
-pub async fn get_git_info(directory: String) -> BackendResult<Option<GitInfo>> {
+pub async fn get_git_info(directory: String) -> Result<Option<GitInfo>> {
     let path = Path::new(&directory);
     if !path.exists() || !path.is_dir() {
         return Ok(None);
