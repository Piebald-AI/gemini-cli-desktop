use serde::{Deserialize, Serialize};
use std::collections::HashMap;
use std::process::Stdio;
use std::sync::{Arc, Mutex};
use tokio::io::{AsyncBufReadExt, AsyncWriteExt, BufReader as AsyncBufReader};
use tokio::process::{Child, ChildStdin, ChildStdout, Command};
use tokio::sync::mpsc;

#[derive(Debug, Clone, Serialize, Deserialize)]
pub struct QwenConfig {
    pub api_key: String,
    pub base_url: String,
    pub model: String,
}

#[derive(Debug, Clone, Serialize, Deserialize)]
pub struct GeminiAuthConfig {
    pub method: String, // "oauth-personal", "gemini-api-key", "vertex-ai", or "cloud-shell"
    pub api_key: Option<String>,
    pub vertex_project: Option<String>,
    pub vertex_location: Option<String>,
}

use crate::acp::{
    AuthenticateParams, ClientCapabilities, ContentBlock, FileSystemCapabilities, InitializeParams,
    InitializeResult, SessionNewParams, SessionNewResult, SessionPromptResult,
    SessionRequestPermissionParams, SessionUpdate, SessionUpdateParams,
};
use crate::cli::StreamAssistantMessageChunkParams;
use crate::events::{
    CliIoPayload, CliIoType, EventEmitter, GeminiOutputPayload, GeminiThoughtPayload, InternalEvent,
};
use crate::rpc::{FileRpcLogger, JsonRpcRequest, JsonRpcResponse, NoOpRpcLogger, RpcLogger};
use crate::types::{BackendError, BackendResult};

pub struct PersistentSession {
    pub conversation_id: String,
    pub acp_session_id: Option<String>,
    pub pid: Option<u32>,
    pub created_at: u64,
    pub is_alive: bool,
    pub stdin: Option<ChildStdin>,
    pub message_sender: Option<mpsc::UnboundedSender<String>>,
    pub rpc_logger: Arc<dyn RpcLogger>,
    pub child: Option<Child>,
}

#[derive(Debug, Serialize, Deserialize, Clone)]
pub struct ProcessStatus {
    pub conversation_id: String,
    pub pid: Option<u32>,
    pub created_at: u64,
    pub is_alive: bool,
}

impl From<&PersistentSession> for ProcessStatus {
    fn from(session: &PersistentSession) -> Self {
        Self {
            conversation_id: session.conversation_id.clone(),
            pid: session.pid,
            created_at: session.created_at,
            is_alive: session.is_alive,
        }
    }
}

pub type ProcessMap = Arc<Mutex<HashMap<String, PersistentSession>>>;

pub struct SessionManager {
    processes: ProcessMap,
}

impl SessionManager {
    pub fn new() -> Self {
        Self {
            processes: Arc::new(Mutex::new(HashMap::new())),
        }
    }

    pub fn get_process_statuses(&self) -> BackendResult<Vec<ProcessStatus>> {
        let processes = self
            .processes
            .lock()
            .map_err(|_| BackendError::SessionInitFailed("Failed to lock processes".to_string()))?;

        let statuses: Vec<ProcessStatus> = processes.values().map(ProcessStatus::from).collect();

        println!(
            "📊 [STATUS-CHECK] Current process statuses ({} sessions):",
            statuses.len()
        );
        for status in &statuses {
            println!(
                "📊 [STATUS-CHECK]   - {}: {} (PID: {:?}, created: {})",
                status.conversation_id,
                if status.is_alive {
                    "ACTIVE"
                } else {
                    "INACTIVE"
                },
                status.pid,
                status.created_at
            );
        }

        Ok(statuses)
    }

    pub fn kill_process(&self, conversation_id: &str) -> BackendResult<()> {
        let mut processes = self
            .processes
            .lock()
            .map_err(|_| BackendError::SessionInitFailed("Failed to lock processes".to_string()))?;

        if let Some(session) = processes.get_mut(conversation_id) {
            if let Some(mut child) = session.child.take() {
                drop(child.kill());
            } else if let Some(pid) = session.pid {
                #[cfg(windows)]
                {
                    use std::process::Command as StdCommand;
                    let output = StdCommand::new("taskkill")
                        .args(["/PID", &pid.to_string(), "/F"])
                        .output()
                        .map_err(|e| {
                            BackendError::CommandExecutionFailed(format!(
                                "Failed to kill process: {e}"
                            ))
                        })?;

                    if !output.status.success() {
                        let stderr = String::from_utf8_lossy(&output.stderr).to_string();
                        let stderr_lower = stderr.to_lowercase();
                        // Treat "not found" as success to make kill idempotent in tests and runtime
                        if stderr_lower.contains("not found") {
                            // Consider the process already gone
                        } else {
                            return Err(BackendError::CommandExecutionFailed(format!(
                                "Failed to kill process {pid}: {stderr}"
                            )));
                        }
                    }
                }

                #[cfg(not(windows))]
                {
                    use std::process::Command as StdCommand;
                    let output = StdCommand::new("kill")
                        .args(["-9", &pid.to_string()])
                        .output()
                        .map_err(|e| {
                            BackendError::CommandExecutionFailed(format!(
                                "Failed to kill process: {e}"
                            ))
                        })?;

                    if !output.status.success() {
                        let stderr = String::from_utf8_lossy(&output.stderr).to_string();
                        let stderr_lower = stderr.to_lowercase();
                        if stderr_lower.contains("no such process") {
                            // Consider the process already gone
                        } else {
                            return Err(BackendError::CommandExecutionFailed(format!(
                                "Failed to kill process {pid}: {stderr}"
                            )));
                        }
                    }
                }
            }

            session.is_alive = false;
            session.pid = None;
            session.stdin = None;
            session.message_sender = None;
        }

        Ok(())
    }

    pub(crate) fn get_processes(&self) -> &ProcessMap {
        &self.processes
    }
}

impl Default for SessionManager {
    fn default() -> Self {
        Self::new()
    }
}

// Helper function to send JSON-RPC request and read response
async fn send_jsonrpc_request<E: EventEmitter>(
    request: &JsonRpcRequest,
    stdin: &mut ChildStdin,
    reader: &mut AsyncBufReader<ChildStdout>,
    session_id: &str,
    emitter: &E,
    rpc_logger: &Arc<dyn RpcLogger>,
) -> BackendResult<JsonRpcResponse> {
    let request_json = serde_json::to_string(request).map_err(|e| {
        BackendError::SessionInitFailed(format!("Failed to serialize request: {e}"))
    })?;

    println!("🔍 RAW INPUT TO GEMINI CLI: {request_json}");
    let _ = rpc_logger.log_rpc(&request_json);

    // Send request
    stdin
        .write_all(request_json.as_bytes())
        .await
        .map_err(|e| BackendError::SessionInitFailed(format!("Failed to write request: {e}")))?;
    stdin
        .write_all(b"\n")
        .await
        .map_err(|e| BackendError::SessionInitFailed(format!("Failed to write newline: {e}")))?;
    stdin
        .flush()
        .await
        .map_err(|e| BackendError::SessionInitFailed(format!("Failed to flush: {e}")))?;

    let _ = emitter.emit(
        &format!("cli-io-{session_id}"),
        CliIoPayload {
            io_type: CliIoType::Input,
            data: request_json,
        },
    );

    // Read response - keep reading lines until we get valid JSON
    let mut line = String::new();
    let trimmed_line = loop {
        line.clear();
        reader.read_line(&mut line).await.map_err(|e| {
            BackendError::SessionInitFailed(format!("Failed to read response: {e}"))
        })?;

        let trimmed = line.trim();
        println!("🔍 RAW OUTPUT FROM GEMINI CLI: {trimmed}");
        let _ = rpc_logger.log_rpc(trimmed);

        let _ = emitter.emit(
            &format!("cli-io-{session_id}"),
            CliIoPayload {
                io_type: CliIoType::Output,
                data: trimmed.to_string(),
            },
        );

        // Skip non-JSON lines like "Data collection is disabled."
        if trimmed.is_empty() || (!trimmed.starts_with('{') && !trimmed.starts_with('[')) {
            println!("🔍 Skipping non-JSON line: {trimmed}");
            continue;
        }

        // Try to parse as JSON - if it fails, continue reading
        if serde_json::from_str::<serde_json::Value>(trimmed).is_ok() {
            break trimmed.to_string();
        } else {
            println!("🔍 Line is not valid JSON, continuing: {trimmed}");
            continue;
        }
    };

    let response = serde_json::from_str::<JsonRpcResponse>(&trimmed_line)
        .map_err(|e| BackendError::SessionInitFailed(format!("Failed to parse response: {e}")))?;

    if let Some(error) = &response.error {
        return Err(BackendError::SessionInitFailed(format!(
            "CLI Error: {error:?}"
        )));
    }

    Ok(response)
}

pub async fn initialize_session<E: EventEmitter + 'static>(
    session_id: String,
    working_directory: String,
    model: String,
    backend_config: Option<QwenConfig>,
    gemini_auth: Option<GeminiAuthConfig>,
    emitter: E,
    session_manager: &SessionManager,
) -> BackendResult<(mpsc::UnboundedSender<String>, Arc<dyn RpcLogger>)> {
    let is_qwen = backend_config.is_some();
    let cli_name = if is_qwen { "Qwen Code" } else { "Gemini" };
    println!("🚀 [HANDSHAKE] Starting {cli_name} session initialization for: {session_id}");
    println!("🚀 [HANDSHAKE] Working directory: {working_directory}");
    println!("🚀 [HANDSHAKE] Model: {model}");
    println!(
        "🚀 [HANDSHAKE] Backend config present: {}",
        backend_config.is_some()
    );
    println!(
        "🚀 [HANDSHAKE] Gemini auth config present: {}",
        gemini_auth.is_some()
    );
    if let Some(auth) = &gemini_auth {
        println!("🚀 [HANDSHAKE] Auth method: {}", auth.method);
    }

    let rpc_logger: Arc<dyn RpcLogger> =
        match FileRpcLogger::new(Some(&working_directory), Some(cli_name)) {
            Ok(logger) => {
                println!("📝 [HANDSHAKE] RPC logging enabled for session: {session_id}");
                let _ = logger.cleanup_old_logs();
                Arc::new(logger)
            }
            Err(e) => {
                println!(
                    "⚠️ [HANDSHAKE] Failed to create RPC logger for session {session_id}: {e}"
                );
                Arc::new(NoOpRpcLogger)
            }
        };

    let (message_tx, message_rx) = mpsc::unbounded_channel::<String>();

    let mut cmd = {
        if let Some(config) = &backend_config {
            println!("🔧 [HANDSHAKE] Setting up Qwen Code environment");
            // Set environment variables for Qwen Code (OpenAI-compatible API)
            unsafe {
                std::env::set_var("OPENAI_API_KEY", &config.api_key);
                std::env::set_var("OPENAI_BASE_URL", &config.base_url);
                std::env::set_var("OPENAI_MODEL", &config.model);
            }
            println!("🔧 [HANDSHAKE] Set OPENAI_BASE_URL: {}", config.base_url);
            println!("🔧 [HANDSHAKE] Set OPENAI_MODEL: {}", config.model);

            #[cfg(target_os = "windows")]
            {
                println!(
                    "🔧 [HANDSHAKE] Creating Windows Qwen command: cmd /C qwen --experimental-acp"
                );
                let mut c = Command::new("cmd");
                c.args(["/C", "qwen", "--experimental-acp"]);
                c
            }
            #[cfg(not(target_os = "windows"))]
            {
<<<<<<< HEAD
                println!("🔧 [HANDSHAKE] Creating Unix Qwen command: sh -lc 'qwen --experimental-acp'");
=======
                println!(
                    "🔧 [HANDSHAKE] Creating Unix Qwen command: sh -c 'qwen --experimental-acp'"
                );
>>>>>>> 94a2acdc
                let mut c = Command::new("sh");
                let qwen_command = "qwen --experimental-acp".to_string();
                c.args(["-lc", &qwen_command]);
                c
            }
        } else {
            println!("🔧 [HANDSHAKE] Setting up Gemini CLI environment");
            // Configure environment based on Gemini auth method
            if let Some(auth) = &gemini_auth {
                match auth.method.as_str() {
                    "gemini-api-key" => {
                        if let Some(api_key) = &auth.api_key {
                            println!("🔧 [HANDSHAKE] Setting GEMINI_API_KEY environment variable");
                            unsafe {
                                std::env::set_var("GEMINI_API_KEY", api_key);
                            }
                        } else {
                            println!(
                                "⚠️ [HANDSHAKE] No API key provided for gemini-api-key auth method"
                            );
                        }
                    }
                    "vertex-ai" => {
                        if let Some(project) = &auth.vertex_project {
                            println!("🔧 [HANDSHAKE] Setting GOOGLE_CLOUD_PROJECT: {}", project);
                            unsafe {
                                std::env::set_var("GOOGLE_CLOUD_PROJECT", project);
                            }
                        }
                        if let Some(location) = &auth.vertex_location {
                            println!("🔧 [HANDSHAKE] Setting GOOGLE_CLOUD_LOCATION: {}", location);
                            unsafe {
                                std::env::set_var("GOOGLE_CLOUD_LOCATION", location);
                            }
                        }
                    }
                    _ => {
                        println!(
                            "🔧 [HANDSHAKE] Using auth method: {} (no env vars needed)",
                            auth.method
                        );
                    }
                }
            } else {
                println!("🔧 [HANDSHAKE] No auth config provided, using default OAuth");
            }

            #[cfg(target_os = "windows")]
            {
                println!(
                    "🔧 [HANDSHAKE] Creating Windows Gemini command: cmd /C gemini --model {} --experimental-acp",
                    model
                );
                let mut c = Command::new("cmd");
                c.args(["/C", "gemini", "--model", &model, "--experimental-acp"]);
                c
            }
            #[cfg(not(target_os = "windows"))]
            {
                let gemini_command = format!("gemini --model {model} --experimental-acp");
<<<<<<< HEAD
                println!("🔧 [HANDSHAKE] Creating Unix Gemini command: sh -lc '{}'", gemini_command);
=======
                println!(
                    "🔧 [HANDSHAKE] Creating Unix Gemini command: sh -c '{}'",
                    gemini_command
                );
>>>>>>> 94a2acdc
                let mut c = Command::new("sh");
                c.args(["-lc", &gemini_command]);
                c
            }
        }
    };

    cmd.stdin(Stdio::piped())
        .stdout(Stdio::piped())
        .stderr(Stdio::piped());

    if !working_directory.is_empty() {
        println!("🗂️ [HANDSHAKE] Setting working directory to: {working_directory}");
        cmd.current_dir(&working_directory);
    }

    println!("🔄 [HANDSHAKE] Spawning CLI process...");
    let mut child = cmd.spawn().map_err(|e| {
        let cmd_name = if is_qwen { "qwen" } else { "gemini" };
        println!("❌ [HANDSHAKE] Failed to spawn {} process: {}", cmd_name, e);
        #[cfg(target_os = "windows")]
        {
            BackendError::SessionInitFailed(format!(
                "Failed to run {cmd_name} command via cmd: {e}"
            ))
        }
        #[cfg(not(target_os = "windows"))]
        {
            BackendError::SessionInitFailed(format!(
                "Failed to run {} command via shell: {e}",
                cmd_name
            ))
        }
    })?;

    println!("✅ [HANDSHAKE] CLI process spawned successfully");

    let pid = child.id();
    println!("🔗 [HANDSHAKE] CLI process PID: {:?}", pid);

    let mut stdin = child.stdin.take().ok_or_else(|| {
        println!("❌ [HANDSHAKE] Failed to get stdin from child process");
        BackendError::SessionInitFailed("Failed to get stdin".to_string())
    })?;
    let stdout = child.stdout.take().ok_or_else(|| {
        println!("❌ [HANDSHAKE] Failed to get stdout from child process");
        BackendError::SessionInitFailed("Failed to get stdout".to_string())
    })?;

    let mut reader = AsyncBufReader::new(stdout);
    println!("📡 [HANDSHAKE] Set up stdin/stdout communication channels");

    // Step 1: Initialize
    println!("🤝 [HANDSHAKE] Step 1/3: Sending initialize request");
    let init_params = InitializeParams {
        protocol_version: 1,
        client_capabilities: ClientCapabilities {
            fs: FileSystemCapabilities {
                read_text_file: true,
                write_text_file: true,
            },
        },
    };
    println!("🤝 [HANDSHAKE] Initialize params: protocol_version=1, fs capabilities enabled");

    let init_request = JsonRpcRequest {
        jsonrpc: "2.0".to_string(),
        id: 1,
        method: "initialize".to_string(),
        params: serde_json::to_value(init_params).map_err(|e| {
            println!("❌ [HANDSHAKE] Failed to serialize init params: {}", e);
            BackendError::SessionInitFailed(format!("Failed to serialize init params: {e}"))
        })?,
    };

    // { "jsonrpc": "2.0", "id": 1, "method": "initialize", "params": { "protocolVersion": 1, "clientCapabilities": { "fs": { "readTextFile": true, "writeTextFile": true } } } }

    let init_response = send_jsonrpc_request(
        &init_request,
        &mut stdin,
        &mut reader,
        &session_id,
        &emitter,
        &rpc_logger,
    )
    .await
    .map_err(|e| {
        println!("❌ [HANDSHAKE] Initialize request failed: {}", e);
        e
    })?;

    let _init_result: InitializeResult =
        serde_json::from_value(init_response.result.unwrap_or_default()).map_err(|e| {
            println!("❌ [HANDSHAKE] Failed to parse init result: {}", e);
            BackendError::SessionInitFailed(format!("Failed to parse init result: {e}"))
        })?;

    println!("✅ [HANDSHAKE] Step 1/3: Initialize completed successfully for: {session_id}");

    // Step 2: Create new session
    println!("📁 [HANDSHAKE] Step 2/3: Creating new ACP session");
    let session_params = SessionNewParams {
        cwd: working_directory.clone(),
        mcp_servers: vec![], // No MCP servers for now
    };
    println!(
        "📁 [HANDSHAKE] Session params: cwd={}, mcp_servers=[], ",
        working_directory
    );

    let session_request = JsonRpcRequest {
        jsonrpc: "2.0".to_string(),
        id: 3,
        method: "session/new".to_string(),
        params: serde_json::to_value(session_params).map_err(|e| {
            println!("❌ [HANDSHAKE] Failed to serialize session params: {}", e);
            BackendError::SessionInitFailed(format!("Failed to serialize session params: {e}"))
        })?,
    };

    let mut session_response = send_jsonrpc_request(
        &session_request,
        &mut stdin,
        &mut reader,
        &session_id,
        &emitter,
        &rpc_logger,
    )
    .await;

    if let Err(e) = session_response {
        let msg = if let BackendError::SessionInitFailed(ref msg) = e {
            msg.clone()
        } else {
            e.to_string()
        };
        if msg.contains("Authentication required") {
            println!("⚠️ [HANDSHAKE] Session creation request failed - needs auth");
            // Step 3: Authenticate - choose method based on configuration
            println!("🔐 [HANDSHAKE] Step 3/3: Determining authentication method");
            let auth_method_id = if let Some(auth) = &gemini_auth {
                println!("🔐 [HANDSHAKE] Using provided auth method: {}", auth.method);
                auth.method.clone()
            } else if backend_config.is_some() {
                println!("🔐 [HANDSHAKE] Using gemini-api-key auth for Qwen backend");
                // Qwen uses API key auth
                "gemini-api-key".to_string()
            } else {
                println!("🔐 [HANDSHAKE] Using default oauth-personal auth method");
                // Default to OAuth for Gemini if no config provided
                "oauth-personal".to_string()
            };

            let auth_params = AuthenticateParams {
                method_id: auth_method_id.clone(),
            };
            println!(
                "🔐 [HANDSHAKE] Sending authenticate request with method: {}",
                auth_method_id
            );

            let auth_request = JsonRpcRequest {
                jsonrpc: "2.0".to_string(),
                id: 2,
                method: "authenticate".to_string(),
                params: serde_json::to_value(auth_params).map_err(|e| {
                    println!("❌ [HANDSHAKE] Failed to serialize auth params: {}", e);
                    BackendError::SessionInitFailed(format!("Failed to serialize auth params: {e}"))
                })?,
            };

            let _auth_response = send_jsonrpc_request(
                &auth_request,
                &mut stdin,
                &mut reader,
                &session_id,
                &emitter,
                &rpc_logger,
            )
            .await
            .map_err(|e| {
                println!("❌ [HANDSHAKE] Authentication request failed: {}", e);
                e
            })?;

            println!(
                "✅ [HANDSHAKE] Step 3/3: Authentication completed successfully for: {session_id}"
            );

            session_response = send_jsonrpc_request(
                &session_request,
                &mut stdin,
                &mut reader,
                &session_id,
                &emitter,
                &rpc_logger,
            )
            .await;
        } else {
            println!("❌ [HANDSHAKE] Session creation request failed: {}", msg);
            return Err(e);
        }
    };

    let session_response = session_response?;

    let session_result: SessionNewResult =
        serde_json::from_value(session_response.result.unwrap_or_default()).map_err(|e| {
            println!("❌ [HANDSHAKE] Failed to parse session result: {}", e);
            BackendError::SessionInitFailed(format!("Failed to parse session result: {e}"))
        })?;

    println!(
        "✅ [HANDSHAKE] Step 3/3: ACP session created successfully with ID: {}",
        session_result.session_id
    );

    {
        println!("💾 [HANDSHAKE] Storing session in process manager");
        let processes = session_manager.get_processes();
        let mut processes = processes.lock().map_err(|_| {
            println!("❌ [HANDSHAKE] Failed to lock processes mutex");
            BackendError::SessionInitFailed("Failed to lock processes".to_string())
        })?;

        let persistent_session = PersistentSession {
            conversation_id: session_id.clone(),
            acp_session_id: Some(session_result.session_id.clone()),
            pid,
            created_at: std::time::SystemTime::now()
                .duration_since(std::time::UNIX_EPOCH)
                .unwrap_or_default()
                .as_secs(),
            is_alive: true,
            stdin: Some(stdin),
            message_sender: Some(message_tx.clone()),
            rpc_logger: rpc_logger.clone(),
            child: Some(child),
        };

        processes.insert(session_id.clone(), persistent_session);
        println!("💾 [HANDSHAKE] Session stored successfully - marking as ALIVE");
        println!(
            "💾 [HANDSHAKE] Session details: conversation_id={}, acp_session_id={}, pid={:?}, is_alive=true",
            session_id, session_result.session_id, pid
        );
    }

    // Emit real-time status change - session became active
    if let Ok(statuses) = session_manager.get_process_statuses() {
        println!("📡 [STATUS-WS] Emitting process status change after session became active");
        let _ = emitter.emit("process-status-changed", &statuses);
    }

    let (event_tx, mut event_rx) = mpsc::unbounded_channel::<InternalEvent>();

    let session_id_for_events = session_id.clone();
    tokio::spawn(async move {
        while let Some(internal_event) = event_rx.recv().await {
            println!("📨 Processing internal_event: {internal_event:?}");
            match internal_event {
                InternalEvent::CliIo {
                    session_id,
                    payload,
                } => {
                    let _ = emitter.emit(&format!("cli-io-{session_id}"), payload);
                }
                InternalEvent::GeminiOutput {
                    session_id,
                    payload,
                } => {
                    let _ = emitter.emit(&format!("ai-output-{session_id}"), payload.text);
                }
                InternalEvent::GeminiThought {
                    session_id,
                    payload,
                } => {
                    let _ = emitter.emit(&format!("ai-thought-{session_id}"), payload.thought);
                }
                // Deprecated events - no-op, use ACP equivalents instead
                #[allow(deprecated)]
                InternalEvent::ToolCall { .. } => {
                    // No-op: Use AcpSessionUpdate instead
                }
                #[allow(deprecated)]
                InternalEvent::ToolCallUpdate { .. } => {
                    // No-op: Use AcpSessionUpdate instead
                }
                #[allow(deprecated)]
                InternalEvent::ToolCallConfirmation { .. } => {
                    // No-op: Use AcpPermissionRequest instead
                }
                InternalEvent::GeminiTurnFinished { session_id } => {
                    let _ = emitter.emit(&format!("ai-turn-finished-{session_id}"), true);
                }
                InternalEvent::Error {
                    session_id,
                    payload,
                } => {
                    let _ = emitter.emit(&format!("ai-error-{session_id}"), payload.error);
                }
                // Pure ACP events - emit directly with new event names
                InternalEvent::AcpSessionUpdate { session_id, update } => {
                    println!(
                        "🔧 [EDIT-DEBUG] Emitting acp-session-update-{session_id} event: {update:?}"
                    );
                    let emit_result =
                        emitter.emit(&format!("acp-session-update-{session_id}"), update);
                    if emit_result.is_err() {
                        println!(
                            "🔧 [EDIT-DEBUG] Failed to emit acp-session-update event: {emit_result:?}"
                        );
                    } else {
                        println!(
                            "🔧 [EDIT-DEBUG] Successfully emitted acp-session-update-{session_id} event"
                        );
                    }
                }
                InternalEvent::AcpPermissionRequest {
                    session_id,
                    request_id,
                    request,
                } => {
                    println!(
                        "🚨 BACKEND: Emitting acp-permission-request-{session_id} with request_id={request_id}"
                    );
                    println!(
                        "🚨 BACKEND: Request payload: {:?}",
                        serde_json::json!({
                            "request_id": request_id,
                            "request": &request
                        })
                    );
                    let _ = emitter.emit(
                        &format!("acp-permission-request-{session_id}"),
                        serde_json::json!({
                            "request_id": request_id,
                            "request": request
                        }),
                    );
                    println!("🚨 BACKEND: Event emitted successfully");
                }
            }
        }
        println!("🔄 Event forwarding task finished for session: {session_id_for_events}");
    });

    let session_id_clone = session_id.clone();
    let processes_clone = session_manager.get_processes().clone();

    tokio::spawn(async move {
        // Ensure the I/O loop does not block forever if the CLI becomes silent.
        // The internal handler itself reads line-by-line and will exit on EOF.
        println!(
            "🔄 [HANDSHAKE] Starting I/O handler task for session: {}",
            session_id_clone
        );
        handle_session_io_internal(
            session_id_clone,
            reader,
            message_rx,
            processes_clone,
            event_tx,
        )
        .await;
        println!("💀 [HANDSHAKE] I/O handler task exited for session!");
    });

    Ok((message_tx, rpc_logger))
}

async fn handle_session_io_internal(
    session_id: String,
    mut reader: AsyncBufReader<ChildStdout>,
    mut message_rx: mpsc::UnboundedReceiver<String>,
    processes: ProcessMap,
    event_tx: mpsc::UnboundedSender<InternalEvent>,
) {
    println!(
        "🔄 [IO-HANDLER] Starting I/O handler loop for session: {}",
        session_id
    );
    let mut line_buffer = String::new();

    loop {
        println!(
            "🔄 [IO-HANDLER] Waiting for message or CLI output for session: {}",
            session_id
        );
        tokio::select! {
            message = message_rx.recv() => {
                if let Some(message_json) = message {
                    let stdin_opt = {
                        let mut processes_guard = processes.lock().unwrap();
                        if let Some(session) = processes_guard.get_mut(&session_id) {
                            session.stdin.take()
                        } else {
                            None
                        }
                    };

                    if let Some(mut stdin) = stdin_opt {

                        if let Ok(processes_guard) = processes.lock()
                            && let Some(session) = processes_guard.get(&session_id)
                        {
                            let _ = session.rpc_logger.log_rpc(&message_json);
                        }

                        if let Err(e) = stdin.write_all(message_json.as_bytes()).await {
                            eprintln!("Failed to write to stdin: {e}");
                            break;
                        }
                        if let Err(e) = stdin.write_all(b"\n").await {
                            eprintln!("Failed to write newline: {e}");
                            break;
                        }
                        if let Err(e) = stdin.flush().await {
                            eprintln!("Failed to flush stdin: {e}");
                            break;
                        }

                        let _ = event_tx.send(InternalEvent::CliIo {
                            session_id: session_id.clone(),
                            payload: CliIoPayload {
                                io_type: CliIoType::Input,
                                data: message_json,
                            },
                        });

                        {
                            let mut processes_guard = processes.lock().unwrap();
                            if let Some(session) = processes_guard.get_mut(&session_id) {
                                session.stdin = Some(stdin);
                            }
                        }
                    }
                } else {
                    println!("Message receiver closed for session: {session_id}");
                    break;
                }
            }

            result = reader.read_line(&mut line_buffer) => {
                match result {
                    Ok(0) => {
                        println!("💀 [SESSION-LIFECYCLE] CLI process closed (EOF) for session: {session_id}");
                        println!("💀 [SESSION-LIFECYCLE] This will cause session to become INACTIVE");
                        break;
                    }
                    Ok(bytes_read) => {
                        println!("📥 [SESSION-LIFECYCLE] Read {} bytes from CLI for session: {}", bytes_read, session_id);
                        let line = line_buffer.trim().to_string();

                        if let Ok(processes_guard) = processes.lock()
                            && let Some(session) = processes_guard.get(&session_id)
                        {
                            let _ = session.rpc_logger.log_rpc(&line);
                        }

                        let _ = event_tx.send(InternalEvent::CliIo {
                            session_id: session_id.clone(),
                            payload: CliIoPayload {
                                io_type: CliIoType::Output,
                                data: line.clone(),
                            },
                        });

                        let line_preview = line.chars().take(100).collect::<String>();
                        println!("🔧 [EDIT-DEBUG] Processing CLI output line: {line_preview}");

                        handle_cli_output_line(
                            &session_id,
                            &line,
                            &event_tx,
                            &processes,
                        ).await;

                        println!("🔧 [EDIT-DEBUG] Finished processing CLI line");

                        line_buffer.clear();
                    }
                    Err(e) => {
                        println!("💀 [SESSION-LIFECYCLE] Error reading from CLI for session {}: {}", session_id, e);
                        println!("💀 [SESSION-LIFECYCLE] This will cause session to become INACTIVE");
                        break;
                    }
                }
            }
        }
    }

    {
        println!(
            "💀 [SESSION-LIFECYCLE] I/O handler exiting, marking session as INACTIVE: {}",
            session_id
        );
        let mut processes_guard = processes.lock().unwrap();
        if let Some(session) = processes_guard.get_mut(&session_id) {
            println!(
                "💀 [SESSION-LIFECYCLE] Setting is_alive=false for session: {}",
                session_id
            );
            session.is_alive = false;
            session.stdin = None;
            session.message_sender = None;
        } else {
            println!(
                "⚠️ [SESSION-LIFECYCLE] Session {} not found in processes map when trying to mark inactive",
                session_id
            );
        }
    }

    println!("🛑 [SESSION-LIFECYCLE] Session I/O handler finished for: {session_id}");
}

pub async fn send_response_to_cli(
    session_id: &str,
    request_id: u32,
    result: Option<serde_json::Value>,
    error: Option<crate::rpc::JsonRpcError>,
    processes: &ProcessMap,
) {
    let response = JsonRpcResponse {
        jsonrpc: "2.0".to_string(),
        id: request_id,
        result,
        error,
    };

    let response_json = serde_json::to_string(&response).unwrap();

    if let Ok(processes_guard) = processes.lock()
        && let Some(session) = processes_guard.get(session_id)
    {
        let _ = session.rpc_logger.log_rpc(&response_json);
    }

    if let Some(sender) = {
        let mut processes_guard = processes.lock().unwrap();
        processes_guard
            .get_mut(session_id)
            .and_then(|s| s.message_sender.clone())
    } {
        let _ = sender.send(response_json);
    }
}

async fn handle_cli_output_line(
    session_id: &str,
    line: &str,
    event_tx: &mpsc::UnboundedSender<InternalEvent>,
    _processes: &ProcessMap,
) {
    println!("🔧 [EDIT-DEBUG] handle_cli_output_line called for session: {session_id}");
    println!("🔧 [EDIT-DEBUG] Line content: {line}");

    if let Ok(json_value) = serde_json::from_str::<serde_json::Value>(line) {
        println!("🔧 [EDIT-DEBUG] Successfully parsed JSON from line");
        if let Some(method) = json_value.get("method").and_then(|m| m.as_str()) {
            match method {
                "streamAssistantMessageChunk" => {
                    if let Ok(params) = serde_json::from_value::<StreamAssistantMessageChunkParams>(
                        json_value.get("params").cloned().unwrap_or_default(),
                    ) {
                        if let Some(thought) = params.chunk.thought {
                            let _ = event_tx.send(InternalEvent::GeminiThought {
                                session_id: session_id.to_string(),
                                payload: GeminiThoughtPayload { thought },
                            });
                        }
                        if let Some(text) = params.chunk.text {
                            let _ = event_tx.send(InternalEvent::GeminiOutput {
                                session_id: session_id.to_string(),
                                payload: GeminiOutputPayload { text },
                            });
                        }
                    }
                }
                "session/update" => {
                    if let Ok(params) = serde_json::from_value::<SessionUpdateParams>(
                        json_value.get("params").cloned().unwrap_or_default(),
                    ) {
                        match params.update {
                            SessionUpdate::AgentMessageChunk { content } => {
                                match content {
                                    ContentBlock::Text { text } => {
                                        let _ = event_tx.send(InternalEvent::GeminiOutput {
                                            session_id: session_id.to_string(),
                                            payload: GeminiOutputPayload { text },
                                        });
                                    }
                                    _ => {
                                        // Handle other content types as needed
                                        println!("Received non-text content block: {content:?}");
                                    }
                                }
                            }
                            SessionUpdate::AgentThoughtChunk { content } => {
                                match content {
                                    ContentBlock::Text { text } => {
                                        let _ = event_tx.send(InternalEvent::GeminiThought {
                                            session_id: session_id.to_string(),
                                            payload: GeminiThoughtPayload { thought: text },
                                        });
                                    }
                                    _ => {
                                        // Handle other content types as needed
                                        println!(
                                            "Received non-text thought content block: {content:?}"
                                        );
                                    }
                                }
                            }
                            SessionUpdate::ToolCall {
                                tool_call_id,
                                status,
                                title,
                                content,
                                locations,
                                kind,
                            } => {
                                println!(
                                    "🔧 [EDIT-DEBUG] Backend received ToolCall from CLI: tool_call_id={tool_call_id}, status={status:?}, title={title}"
                                );

                                // Emit pure ACP SessionUpdate event - no legacy conversion
                                let emit_result = event_tx.send(InternalEvent::AcpSessionUpdate {
                                    session_id: session_id.to_string(),
                                    update: SessionUpdate::ToolCall {
                                        tool_call_id: tool_call_id.clone(),
                                        status: status.clone(),
                                        title: title.clone(),
                                        content: content.clone(),
                                        locations: locations.clone(),
                                        kind: kind.clone(),
                                    },
                                });

                                if emit_result.is_err() {
                                    println!(
                                        "🔧 [EDIT-DEBUG] Failed to send ToolCall event: {emit_result:?}"
                                    );
                                } else {
                                    println!(
                                        "🔧 [EDIT-DEBUG] Successfully sent ToolCall event for: {tool_call_id}"
                                    );
                                }
                            }
                            SessionUpdate::ToolCallUpdate {
                                tool_call_id,
                                status,
                                content,
                            } => {
                                println!(
                                    "🔧 [EDIT-DEBUG] Backend received ToolCallUpdate from CLI: tool_call_id={tool_call_id}, status={status:?}"
                                );
                                println!(
                                    "🔧 [EDIT-DEBUG] ToolCallUpdate has content: {} items",
                                    content.len()
                                );

                                // Emit pure ACP SessionUpdate event - no legacy conversion
                                let _ = event_tx.send(InternalEvent::AcpSessionUpdate {
                                    session_id: session_id.to_string(),
                                    update: SessionUpdate::ToolCallUpdate {
                                        tool_call_id: tool_call_id.clone(),
                                        status: status.clone(),
                                        content: content.clone(),
                                    },
                                });
                                println!(
                                    "🔧 [EDIT-DEBUG] Sent AcpSessionUpdate event for ToolCallUpdate: {tool_call_id}"
                                );
                            }
                        }
                    }
                }
                "session/request_permission" => {
                    println!("🔔 BACKEND: Received session/request_permission from CLI");
                    println!("🔔 BACKEND: JSON value: {json_value:?}");
                    // First try to parse and log what fails
                    let params_value = json_value.get("params").cloned().unwrap_or_default();
                    println!(
                        "🔔 BACKEND: Trying to parse params: {}",
                        serde_json::to_string_pretty(&params_value)
                            .unwrap_or("failed to stringify".to_string())
                    );

                    if let Ok(params) =
                        serde_json::from_value::<SessionRequestPermissionParams>(params_value)
                        && let Some(id) = json_value.get("id").and_then(|i| i.as_u64())
                    {
                        println!("🔔 BACKEND: Successfully parsed permission request with id={id}");
                        println!(
                            "🔔 BACKEND: Tool call ID in request: {}",
                            params.tool_call.tool_call_id
                        );
                        // Emit pure ACP permission request - no legacy conversion
                        let _ = event_tx.send(InternalEvent::AcpPermissionRequest {
                            session_id: session_id.to_string(),
                            request_id: id,
                            request: params,
                        });
                        println!(
                            "🔔 BACKEND: Sent InternalEvent::AcpPermissionRequest to event_tx"
                        );
                    } else {
                        // Try to get the specific parsing error
                        let parse_result = serde_json::from_value::<SessionRequestPermissionParams>(
                            json_value.get("params").cloned().unwrap_or_default(),
                        );
                        println!(
                            "❌ BACKEND: Failed to parse session/request_permission params: {:?}",
                            parse_result.err()
                        );
                    }
                }
                _ => {}
            }
        } else if json_value.get("result").is_some() {
            // Handle JSON-RPC responses (as opposed to notifications)
            if let Ok(result) = serde_json::from_value::<SessionPromptResult>(
                json_value.get("result").cloned().unwrap_or_default(),
            ) && result.stop_reason == "end_turn"
            {
                let _ = event_tx.send(InternalEvent::GeminiTurnFinished {
                    session_id: session_id.to_string(),
                });
            }
        }

        // ACP protocol handles request/response cycles through standard JSON-RPC
        // No need for special message tracking like the old sendUserMessage system
    }
}

#[cfg(test)]
mod tests {
    use super::*;
    // use crate::events::MockEventEmitter; // Unused import removed
    use serde_json::json;
    // use std::sync::atomic::{AtomicU32, Ordering}; // Unused imports removed
    use std::sync::Arc;
    use std::time::Duration;
    use tokio::time::timeout;

    #[test]
    fn test_persistent_session_struct() {
        let session = PersistentSession {
            conversation_id: "test-id".to_string(),
            acp_session_id: None,
            pid: Some(12345),
            created_at: 1640995200,
            is_alive: true,
            stdin: None,
            message_sender: None,
            rpc_logger: Arc::new(NoOpRpcLogger),
            child: None,
        };

        assert_eq!(session.conversation_id, "test-id");
        assert_eq!(session.pid, Some(12345));
        assert_eq!(session.created_at, 1640995200);
        assert!(session.is_alive);
        assert!(session.stdin.is_none());
        assert!(session.message_sender.is_none());
        assert!(session.child.is_none());
    }

    #[test]
    fn test_process_status_serialization() {
        let status = ProcessStatus {
            conversation_id: "test-id".to_string(),
            pid: Some(12345),
            created_at: 1640995200,
            is_alive: true,
        };

        let json = serde_json::to_string(&status).unwrap();
        let deserialized: ProcessStatus = serde_json::from_str(&json).unwrap();

        assert_eq!(status.conversation_id, deserialized.conversation_id);
        assert_eq!(status.pid, deserialized.pid);
        assert_eq!(status.created_at, deserialized.created_at);
        assert_eq!(status.is_alive, deserialized.is_alive);
    }

    #[test]
    fn test_process_status_from_persistent_session() {
        let session = PersistentSession {
            conversation_id: "test-session".to_string(),
            acp_session_id: None,
            pid: Some(9876),
            created_at: 1640995300,
            is_alive: false,
            stdin: None,
            message_sender: None,
            rpc_logger: Arc::new(NoOpRpcLogger),
            child: None,
        };

        let status = ProcessStatus::from(&session);
        assert_eq!(status.conversation_id, "test-session");
        assert_eq!(status.pid, Some(9876));
        assert_eq!(status.created_at, 1640995300);
        assert!(!status.is_alive);
    }

    #[test]
    fn test_session_manager_new() {
        let manager = SessionManager::new();
        let statuses = manager.get_process_statuses().unwrap();
        assert!(statuses.is_empty());
    }

    #[test]
    fn test_session_manager_default() {
        let manager = SessionManager::default();
        let statuses = manager.get_process_statuses().unwrap();
        assert!(statuses.is_empty());
    }

    #[test]
    fn test_session_manager_get_process_statuses() {
        let manager = SessionManager::new();

        // Add a session directly to processes
        {
            let mut processes = manager.processes.lock().unwrap();
            processes.insert(
                "test-session".to_string(),
                PersistentSession {
                    conversation_id: "test-session".to_string(),
                    acp_session_id: None,
                    pid: Some(12345),
                    created_at: 1640995200,
                    is_alive: true,
                    stdin: None,
                    message_sender: None,
                    rpc_logger: Arc::new(NoOpRpcLogger),
                    child: None,
                },
            );
        }

        let statuses = manager.get_process_statuses().unwrap();
        assert_eq!(statuses.len(), 1);
        assert_eq!(statuses[0].conversation_id, "test-session");
        assert_eq!(statuses[0].pid, Some(12345));
        assert!(statuses[0].is_alive);
    }

    #[test]
    fn test_session_manager_kill_process_nonexistent() {
        let manager = SessionManager::new();

        // Killing a non-existent process should not error
        let result = manager.kill_process("nonexistent");
        assert!(result.is_ok());
    }

    #[test]
    fn test_session_manager_kill_process_no_child_no_pid() {
        let manager = SessionManager::new();

        // Add a session with no child and no pid
        {
            let mut processes = manager.processes.lock().unwrap();
            processes.insert(
                "test-session".to_string(),
                PersistentSession {
                    conversation_id: "test-session".to_string(),
                    acp_session_id: None,
                    pid: None,
                    created_at: 1640995200,
                    is_alive: true,
                    stdin: None,
                    message_sender: None,
                    rpc_logger: Arc::new(NoOpRpcLogger),
                    child: None,
                },
            );
        }

        let result = manager.kill_process("test-session");
        assert!(result.is_ok());

        // Verify the session state was updated
        let statuses = manager.get_process_statuses().unwrap();
        assert_eq!(statuses.len(), 1);
        assert!(!statuses[0].is_alive);
        assert!(statuses[0].pid.is_none());
    }

    #[test]
    fn test_session_manager_get_processes() {
        let manager = SessionManager::new();
        let processes = manager.get_processes();
        assert!(processes.lock().unwrap().is_empty());
    }

    #[tokio::test]
    async fn test_send_response_to_cli_no_session() {
        let processes: ProcessMap = Arc::new(Mutex::new(HashMap::new()));

        // Should not panic when session doesn't exist
        send_response_to_cli(
            "nonexistent",
            123,
            Some(json!({"status": "ok"})),
            None,
            &processes,
        )
        .await;
    }

    #[tokio::test]
    async fn test_send_response_to_cli_with_session() {
        let processes: ProcessMap = Arc::new(Mutex::new(HashMap::new()));
        let (tx, mut rx) = mpsc::unbounded_channel::<String>();

        // Add session with message sender
        {
            let mut guard = processes.lock().unwrap();
            guard.insert(
                "test-session".to_string(),
                PersistentSession {
                    conversation_id: "test-session".to_string(),
                    acp_session_id: None,
                    pid: Some(12345),
                    created_at: 1640995200,
                    is_alive: true,
                    stdin: None,
                    message_sender: Some(tx),
                    rpc_logger: Arc::new(NoOpRpcLogger),
                    child: None,
                },
            );
        }

        send_response_to_cli(
            "test-session",
            123,
            Some(json!({"status": "ok"})),
            None,
            &processes,
        )
        .await;

        // Verify the response was sent
        let response = timeout(Duration::from_millis(100), rx.recv())
            .await
            .unwrap()
            .unwrap();
        let parsed: JsonRpcResponse = serde_json::from_str(&response).unwrap();
        assert_eq!(parsed.id, 123);
        assert_eq!(parsed.result, Some(json!({"status": "ok"})));
    }

    #[tokio::test]
    async fn test_handle_cli_output_line_invalid_json() {
        let (tx, _rx) = mpsc::unbounded_channel::<InternalEvent>();

        // Should not panic on invalid JSON
        let processes = Arc::new(Mutex::new(HashMap::new()));
        handle_cli_output_line("test-session", "invalid json", &tx, &processes).await;
    }

    #[tokio::test]
    async fn test_handle_cli_output_line_stream_assistant_message_chunk() {
        let (tx, mut rx) = mpsc::unbounded_channel::<InternalEvent>();

        let input = json!({
            "method": "streamAssistantMessageChunk",
            "params": {
                "chunk": {
                    "text": "Hello world",
                    "thought": "I should respond"
                }
            }
        })
        .to_string();

        let processes = Arc::new(Mutex::new(HashMap::new()));
        handle_cli_output_line("test-session", &input, &tx, &processes).await;

        // Should receive both thought and output events
        let event1 = timeout(Duration::from_millis(100), rx.recv())
            .await
            .unwrap()
            .unwrap();
        let event2 = timeout(Duration::from_millis(100), rx.recv())
            .await
            .unwrap()
            .unwrap();

        match (&event1, &event2) {
            (
                InternalEvent::GeminiThought {
                    session_id,
                    payload,
                },
                InternalEvent::GeminiOutput { .. },
            )
            | (
                InternalEvent::GeminiOutput { .. },
                InternalEvent::GeminiThought {
                    session_id,
                    payload,
                },
            ) => {
                assert_eq!(session_id, "test-session");
                assert_eq!(payload.thought, "I should respond");
            }
            _ => panic!(
                "Expected thought and output events, got: {:?}, {:?}",
                event1, event2
            ),
        }
    }

    #[tokio::test]
    async fn test_handle_cli_output_line_end_turn_response() {
        let (tx, mut rx) = mpsc::unbounded_channel::<InternalEvent>();

        let input = json!({
            "jsonrpc": "2.0",
            "id": 1000,
            "result": {
                "stopReason": "end_turn"
            }
        })
        .to_string();

        let processes = Arc::new(Mutex::new(HashMap::new()));
        handle_cli_output_line("test-session", &input, &tx, &processes).await;

        // Should receive a turn finished event
        let event = timeout(Duration::from_millis(100), rx.recv())
            .await
            .unwrap()
            .unwrap();

        match event {
            InternalEvent::GeminiTurnFinished { session_id } => {
                assert_eq!(session_id, "test-session");
            }
            _ => panic!("Expected GeminiTurnFinished event, got: {:?}", event),
        }
    }

    #[tokio::test]
    async fn test_handle_cli_output_line_non_end_turn_response() {
        let (tx, mut rx) = mpsc::unbounded_channel::<InternalEvent>();

        let input = json!({
            "jsonrpc": "2.0",
            "id": 1000,
            "result": {
                "stopReason": "max_tokens"
            }
        })
        .to_string();

        let processes = Arc::new(Mutex::new(HashMap::new()));
        handle_cli_output_line("test-session", &input, &tx, &processes).await;

        // Should not receive any events for non-end_turn responses
        let result = timeout(Duration::from_millis(100), rx.recv()).await;
        assert!(
            result.is_err(),
            "Should not receive events for non-end_turn responses"
        );
    }

    #[tokio::test]
    async fn test_handle_cli_output_line_unknown_method() {
        let (tx, _rx) = mpsc::unbounded_channel::<InternalEvent>();

        let input = json!({
            "method": "unknownMethod",
            "params": {}
        })
        .to_string();

        // Should not panic or produce events for unknown methods
        let processes = Arc::new(Mutex::new(HashMap::new()));
        handle_cli_output_line("test-session", &input, &tx, &processes).await;
    }

    #[test]
    fn test_json_rpc_request_creation() {
        let request = JsonRpcRequest {
            jsonrpc: "2.0".to_string(),
            id: 1,
            method: "initialize".to_string(),
            params: json!({"protocolVersion": "0.0.9"}),
        };

        let serialized = serde_json::to_string(&request).unwrap();
        let deserialized: JsonRpcRequest = serde_json::from_str(&serialized).unwrap();

        assert_eq!(request.jsonrpc, deserialized.jsonrpc);
        assert_eq!(request.id, deserialized.id);
        assert_eq!(request.method, deserialized.method);
        assert_eq!(request.params, deserialized.params);
    }

    #[test]
    fn test_json_rpc_response_creation() {
        let response = JsonRpcResponse {
            jsonrpc: "2.0".to_string(),
            id: 1,
            result: Some(json!({"status": "initialized"})),
            error: None,
        };

        let serialized = serde_json::to_string(&response).unwrap();
        let deserialized: JsonRpcResponse = serde_json::from_str(&serialized).unwrap();

        assert_eq!(response.jsonrpc, deserialized.jsonrpc);
        assert_eq!(response.id, deserialized.id);
        assert_eq!(response.result, deserialized.result);
        assert!(deserialized.error.is_none());
    }

    // Integration tests for critical session management functions
    // These tests address the integration test gaps identified in the audit

    #[tokio::test]
    async fn test_initialize_session_integration() {
        use crate::events::MockEventEmitter;
        use crate::test_utils::{EnvGuard, TestDirManager};
        use tempfile::TempDir;

        let mut env_guard = EnvGuard::new();
        let temp_dir = TempDir::new().unwrap();
        env_guard.set_temp_home(&temp_dir);

        let test_dir_manager = TestDirManager::new().unwrap();
        let working_dir = test_dir_manager
            .create_unique_subdir("test_session")
            .unwrap();

        let emitter = MockEventEmitter::new();
        let session_manager = SessionManager::new();

        // Test session initialization with mock emitter
        // Note: This will fail if gemini CLI is not installed, but tests the integration logic
        let result = initialize_session(
            "test-session-123".to_string(),
            working_dir.to_string_lossy().to_string(),
            "gemini-2.5-flash".to_string(),
            None,
            None,
            emitter.clone(),
            &session_manager,
        )
        .await;

        // The result may fail due to missing CLI, but we can test the error handling
        match result {
            Ok((sender, _logger)) => {
                // If successful, verify the session was created
                let statuses = session_manager.get_process_statuses().unwrap();
                assert_eq!(statuses.len(), 1);
                assert_eq!(statuses[0].conversation_id, "test-session-123");
                assert!(statuses[0].is_alive);

                // Test that we can send a message (will be queued)
                let test_message = "test message";
                let send_result = sender.send(test_message.to_string());
                assert!(send_result.is_ok());
            }
            Err(e) => {
                // Expected if gemini CLI is not available
                // Verify it's the expected error type
                match e {
                    crate::types::BackendError::SessionInitFailed(_) => {
                        // This is expected when CLI is not available
                        println!("Session init failed as expected (CLI not available): {e}");
                    }
                    _ => panic!("Unexpected error type: {}", e),
                }
            }
        }

        // Verify events were emitted during initialization attempt
        assert!(emitter.total_events() > 0);
        assert!(emitter.has_event("cli-io-test-session-123"));
    }

    #[tokio::test]
    async fn test_session_manager_integration() {
        use crate::rpc::NoOpRpcLogger;
        use std::sync::Arc;

        let session_manager = SessionManager::new();

        // Test adding a mock session
        {
            let mut processes = session_manager.processes.lock().unwrap();
            processes.insert(
                "integration-test".to_string(),
                PersistentSession {
                    conversation_id: "integration-test".to_string(),
                    acp_session_id: None,
                    pid: Some(12345),
                    created_at: 1640995200,
                    is_alive: true,
                    stdin: None,
                    message_sender: None,
                    rpc_logger: Arc::new(NoOpRpcLogger),
                    child: None,
                },
            );
        }

        // Test process status retrieval
        let statuses = session_manager.get_process_statuses().unwrap();
        assert_eq!(statuses.len(), 1);
        assert_eq!(statuses[0].conversation_id, "integration-test");
        assert!(statuses[0].is_alive);

        // Test process killing
        let kill_result = session_manager.kill_process("integration-test");
        assert!(kill_result.is_ok());

        // Verify process was marked as not alive
        let statuses_after_kill = session_manager.get_process_statuses().unwrap();
        assert_eq!(statuses_after_kill.len(), 1);
        assert!(!statuses_after_kill[0].is_alive);
    }

    #[tokio::test]
    async fn test_send_response_to_cli_integration() {
        use crate::rpc::{JsonRpcResponse, NoOpRpcLogger};
        use std::sync::Arc;
        use tokio::sync::mpsc;

        let processes: ProcessMap = Arc::new(Mutex::new(HashMap::new()));
        let (tx, mut rx) = mpsc::unbounded_channel::<String>();

        // Set up a mock session with message sender
        {
            let mut guard = processes.lock().unwrap();
            guard.insert(
                "integration-test".to_string(),
                PersistentSession {
                    conversation_id: "integration-test".to_string(),
                    acp_session_id: None,
                    pid: Some(12345),
                    created_at: 1640995200,
                    is_alive: true,
                    stdin: None,
                    message_sender: Some(tx),
                    rpc_logger: Arc::new(NoOpRpcLogger),
                    child: None,
                },
            );
        }

        // Test sending a response
        send_response_to_cli(
            "integration-test",
            123,
            Some(serde_json::json!({"status": "success"})),
            None,
            &processes,
        )
        .await;

        // Verify the response was sent
        let response_json = rx.recv().await.unwrap();
        let response: JsonRpcResponse = serde_json::from_str(&response_json).unwrap();

        assert_eq!(response.id, 123);
        assert_eq!(
            response.result,
            Some(serde_json::json!({"status": "success"}))
        );
        assert!(response.error.is_none());
    }

    #[test]
    fn test_session_thread_safety() {
        use crate::rpc::NoOpRpcLogger;
        use std::sync::Arc;
        use std::thread;

        let session_manager = SessionManager::new();
        let session_manager = Arc::new(session_manager);

        let mut handles = vec![];

        // Spawn multiple threads that add and remove sessions
        for i in 0..10 {
            let manager = Arc::clone(&session_manager);
            let handle = thread::spawn(move || {
                let session_id = format!("thread-session-{}", i);

                // Add session
                {
                    let mut processes = manager.processes.lock().unwrap();
                    processes.insert(
                        session_id.clone(),
                        PersistentSession {
                            conversation_id: session_id.clone(),
                            acp_session_id: None,
                            pid: Some(1000 + i as u32),
                            created_at: 1640995200 + i as u64,
                            is_alive: true,
                            stdin: None,
                            message_sender: None,
                            rpc_logger: Arc::new(NoOpRpcLogger),
                            child: None,
                        },
                    );
                }

                // Get status
                let statuses = manager.get_process_statuses().unwrap();
                assert!(statuses.iter().any(|s| s.conversation_id == session_id));

                // Kill session
                manager.kill_process(&session_id).unwrap();
            });
            handles.push(handle);
        }

        // Wait for all threads to complete
        for handle in handles {
            handle.join().unwrap();
        }

        // Verify final state
        let final_statuses = session_manager.get_process_statuses().unwrap();
        assert_eq!(final_statuses.len(), 10);

        // All sessions should be marked as not alive
        for status in final_statuses {
            assert!(!status.is_alive);
        }
    }

    #[test]
    fn test_process_map_thread_safety() {
        use std::thread;

        let processes: ProcessMap = Arc::new(Mutex::new(HashMap::new()));
        let processes_clone = processes.clone();

        let handle = thread::spawn(move || {
            let mut guard = processes_clone.lock().unwrap();
            guard.insert(
                "thread-test".to_string(),
                PersistentSession {
                    conversation_id: "thread-test".to_string(),
                    acp_session_id: None,
                    pid: Some(999),
                    created_at: 1640995200,
                    is_alive: true,
                    stdin: None,
                    message_sender: None,
                    rpc_logger: Arc::new(NoOpRpcLogger),
                    child: None,
                },
            );
        });

        handle.join().unwrap();

        let guard = processes.lock().unwrap();
        assert!(guard.contains_key("thread-test"));
        assert_eq!(guard.get("thread-test").unwrap().pid, Some(999));
    }

    #[test]
    fn test_skip_non_json_lines() {
        // Test that we correctly identify non-JSON lines that should be skipped
        let non_json_lines = vec![
            "Data collection is disabled.",
            "",
            "Warning: Something happened",
            "Loading...",
            "debug: info",
        ];

        for line in non_json_lines {
            // These should be identified as non-JSON and skipped
            let is_json_candidate = !line.trim().is_empty()
                && (line.trim().starts_with('{') || line.trim().starts_with('['));
            assert!(
                !is_json_candidate,
                "Line '{}' should be skipped as non-JSON",
                line
            );
        }

        // Test valid JSON lines
        let json_lines = vec![
            r#"{"jsonrpc": "2.0", "id": 1, "result": {}}"#,
            r#"[{"type": "test"}]"#,
            r#"{"method": "test"}"#,
        ];

        for line in json_lines {
            let is_json_candidate = !line.trim().is_empty()
                && (line.trim().starts_with('{') || line.trim().starts_with('['));
            assert!(
                is_json_candidate,
                "Line '{}' should be considered as potential JSON",
                line
            );

            // Verify it's actually parseable JSON
            assert!(
                serde_json::from_str::<serde_json::Value>(line.trim()).is_ok(),
                "Line '{}' should be valid JSON",
                line
            );
        }
    }

    #[test]
    fn test_session_manager_stress_add_remove() {
        let manager = SessionManager::new();

        // Add multiple sessions
        {
            let mut processes = manager.processes.lock().unwrap();
            for i in 0..10 {
                processes.insert(
                    format!("session-{}", i),
                    PersistentSession {
                        conversation_id: format!("session-{}", i),
                        acp_session_id: None,
                        pid: Some(1000 + i as u32),
                        created_at: 1640995200 + i as u64,
                        is_alive: true,
                        stdin: None,
                        message_sender: None,
                        rpc_logger: Arc::new(NoOpRpcLogger),
                        child: None,
                    },
                );
            }
        }

        let statuses = manager.get_process_statuses().unwrap();
        assert_eq!(statuses.len(), 10);

        // Kill some sessions
        for i in 0..5 {
            manager.kill_process(&format!("session-{}", i)).unwrap();
        }

        let statuses = manager.get_process_statuses().unwrap();
        assert_eq!(statuses.len(), 10); // All still there but some not alive
        let alive_count = statuses.iter().filter(|s| s.is_alive).count();
        assert_eq!(alive_count, 5);
    }
}<|MERGE_RESOLUTION|>--- conflicted
+++ resolved
@@ -339,13 +339,9 @@
             }
             #[cfg(not(target_os = "windows"))]
             {
-<<<<<<< HEAD
-                println!("🔧 [HANDSHAKE] Creating Unix Qwen command: sh -lc 'qwen --experimental-acp'");
-=======
                 println!(
-                    "🔧 [HANDSHAKE] Creating Unix Qwen command: sh -c 'qwen --experimental-acp'"
+                    "🔧 [HANDSHAKE] Creating Unix Qwen command: sh -lc 'qwen --experimental-acp'"
                 );
->>>>>>> 94a2acdc
                 let mut c = Command::new("sh");
                 let qwen_command = "qwen --experimental-acp".to_string();
                 c.args(["-lc", &qwen_command]);
@@ -406,14 +402,10 @@
             #[cfg(not(target_os = "windows"))]
             {
                 let gemini_command = format!("gemini --model {model} --experimental-acp");
-<<<<<<< HEAD
-                println!("🔧 [HANDSHAKE] Creating Unix Gemini command: sh -lc '{}'", gemini_command);
-=======
                 println!(
-                    "🔧 [HANDSHAKE] Creating Unix Gemini command: sh -c '{}'",
+                    "🔧 [HANDSHAKE] Creating Unix Gemini command: sh -lc '{}'",
                     gemini_command
                 );
->>>>>>> 94a2acdc
                 let mut c = Command::new("sh");
                 c.args(["-lc", &gemini_command]);
                 c
